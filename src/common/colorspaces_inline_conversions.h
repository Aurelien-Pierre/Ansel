/*
 *    This file is part of darktable,
 *    Copyright (C) 2017-2021 darktable developers.
 *
 *    darktable is free software: you can redistribute it and/or modify
 *    it under the terms of the GNU General Public License as published by
 *    the Free Software Foundation, either version 3 of the License, or
 *    (at your option) any later version.
 *
 *    darktable is distributed in the hope that it will be useful,
 *    but WITHOUT ANY WARRANTY; without even the implied warranty of
 *    MERCHANTABILITY or FITNESS FOR A PARTICULAR PURPOSE.  See the
 *    GNU General Public License for more details.
 *
 *    You should have received a copy of the GNU General Public License
 *    along with darktable.  If not, see <http://www.gnu.org/licenses/>.
 */

#pragma once

#include "common/math.h"

#ifdef __SSE2__
#include "common/sse.h" // also loads darkable.h
#include <xmmintrin.h>
#else
#include "common/darktable.h"
#endif


#ifdef __SSE2__
static inline __m128 lab_f_inv_m(const __m128 x)
{
  const __m128 epsilon = _mm_set1_ps(0.20689655172413796f); // cbrtf(216.0f/24389.0f);
  const __m128 kappa_rcp_x16 = _mm_set1_ps(16.0f * 27.0f / 24389.0f);
  const __m128 kappa_rcp_x116 = _mm_set1_ps(116.0f * 27.0f / 24389.0f);

  // x > epsilon
  const __m128 res_big = x * x * x;
  // x <= epsilon
  const __m128 res_small = kappa_rcp_x116 * x - kappa_rcp_x16;

  // blend results according to whether each component is > epsilon or not
  const __m128 mask = _mm_cmpgt_ps(x, epsilon);
  return _mm_or_ps(_mm_and_ps(mask, res_big), _mm_andnot_ps(mask, res_small));
}

/** uses D50 white point. */
static inline __m128 dt_Lab_to_XYZ_sse2(const __m128 Lab)
{
  const __m128 d50 = _mm_set_ps(0.0f, 0.8249f, 1.0f, 0.9642f);
  const __m128 coef = _mm_set_ps(0.0f, -1.0f / 200.0f, 1.0f / 116.0f, 1.0f / 500.0f);
  const __m128 offset = _mm_set1_ps(0.137931034f);

  // last component ins shuffle taken from 1st component of Lab to make sure it is not nan, so it will become
  // 0.0f in f
  const __m128 f = _mm_shuffle_ps(Lab, Lab, _MM_SHUFFLE(0, 2, 0, 1)) * coef;

  return d50 * lab_f_inv_m(f + _mm_shuffle_ps(f, f, _MM_SHUFFLE(1, 1, 3, 1)) + offset);
}

static inline __m128 lab_f_m_sse2(const __m128 x)
{
  const __m128 epsilon = _mm_set1_ps(216.0f / 24389.0f);
  const __m128 kappa = _mm_set1_ps(24389.0f / 27.0f);

  // calculate as if x > epsilon : result = cbrtf(x)
  // approximate cbrtf(x):
  const __m128 a = _mm_castsi128_ps(
      _mm_add_epi32(_mm_cvtps_epi32(_mm_div_ps(_mm_cvtepi32_ps(_mm_castps_si128(x)), _mm_set1_ps(3.0f))),
                    _mm_set1_epi32(709921077)));
  const __m128 a3 = a * a * a;
  const __m128 res_big = a * (a3 + x + x) / (a3 + a3 + x);

  // calculate as if x <= epsilon : result = (kappa*x+16)/116
  const __m128 res_small = (kappa * x + _mm_set1_ps(16.0f)) / _mm_set1_ps(116.0f);

  // blend results according to whether each component is > epsilon or not
  const __m128 mask = _mm_cmpgt_ps(x, epsilon);
  return _mm_or_ps(_mm_and_ps(mask, res_big), _mm_andnot_ps(mask, res_small));
}

/** uses D50 white point. */
static inline __m128 dt_XYZ_to_Lab_sse2(const __m128 XYZ)
{
  const __m128 d50_inv = _mm_set_ps(1.0f, 0.8249f, 1.0f, 0.9642f);
  const __m128 coef = _mm_set_ps(0.0f, 200.0f, 500.0f, 116.0f);
  const __m128 f = lab_f_m_sse2(XYZ / d50_inv);
  // because d50_inv.z is 0.0f, lab_f(0) == 16/116, so Lab[0] = 116*f[0] - 16 equal to 116*(f[0]-f[3])
  return coef * (_mm_shuffle_ps(f, f, _MM_SHUFFLE(3, 1, 0, 1)) - _mm_shuffle_ps(f, f, _MM_SHUFFLE(3, 2, 1, 3)));
}

/** uses D50 white point. */
// see http://www.brucelindbloom.com/Eqn_RGB_XYZ_Matrix.html for the transformation matrices
static inline __m128 dt_XYZ_to_sRGB_sse2(__m128 XYZ)
{
  // XYZ -> sRGB matrix, D65
  const __m128 xyz_to_srgb_0 = _mm_setr_ps(3.1338561f, -0.9787684f, 0.0719453f, 0.0f);
  const __m128 xyz_to_srgb_1 = _mm_setr_ps(-1.6168667f, 1.9161415f, -0.2289914f, 0.0f);
  const __m128 xyz_to_srgb_2 = _mm_setr_ps(-0.4906146f, 0.0334540f, 1.4052427f, 0.0f);

  __m128 rgb
      = xyz_to_srgb_0 * _mm_shuffle_ps(XYZ, XYZ, _MM_SHUFFLE(0, 0, 0, 0)) +
        xyz_to_srgb_1 * _mm_shuffle_ps(XYZ, XYZ, _MM_SHUFFLE(1, 1, 1, 1)) +
        xyz_to_srgb_2 * _mm_shuffle_ps(XYZ, XYZ, _MM_SHUFFLE(2, 2, 2, 2));

  // linear sRGB -> gamma corrected sRGB
  __m128 mask = _mm_cmple_ps(rgb, _mm_set1_ps(0.0031308));
  __m128 rgb0 = _mm_set1_ps(12.92) * rgb;
  __m128 rgb1 = _mm_set1_ps(1.0 + 0.055) * _mm_pow_ps1(rgb, 1.0 / 2.4) - _mm_set1_ps(0.055);
  return _mm_or_ps(_mm_and_ps(mask, rgb0), _mm_andnot_ps(mask, rgb1));
}

static inline __m128 dt_sRGB_to_XYZ_sse2(__m128 rgb)
{
  // sRGB -> XYZ matrix, D65
  const __m128 srgb_to_xyz_0 = _mm_setr_ps(0.4360747f, 0.2225045f, 0.0139322f, 0.0f);
  const __m128 srgb_to_xyz_1 = _mm_setr_ps(0.3850649f, 0.7168786f, 0.0971045f, 0.0f);
  const __m128 srgb_to_xyz_2 = _mm_setr_ps(0.1430804f, 0.0606169f, 0.7141733f, 0.0f);

  // gamma corrected sRGB -> linear sRGB
  __m128 mask = _mm_cmple_ps(rgb, _mm_set1_ps(0.04045));
  __m128 rgb0 = _mm_div_ps(rgb, _mm_set1_ps(12.92));
  __m128 rgb1 = _mm_pow_ps1(_mm_div_ps(_mm_add_ps(rgb, _mm_set1_ps(0.055)), _mm_set1_ps(1 + 0.055)), 2.4);
  rgb = _mm_or_ps(_mm_and_ps(mask, rgb0), _mm_andnot_ps(mask, rgb1));

  __m128 XYZ
      = srgb_to_xyz_0 * _mm_shuffle_ps(rgb, rgb, _MM_SHUFFLE(0, 0, 0, 0)) +
        srgb_to_xyz_1 * _mm_shuffle_ps(rgb, rgb, _MM_SHUFFLE(1, 1, 1, 1)) +
        srgb_to_xyz_2 * _mm_shuffle_ps(rgb, rgb, _MM_SHUFFLE(2, 2, 2, 2));
  return XYZ;
}

/** uses D50 white point. */
// see http://www.brucelindbloom.com/Eqn_RGB_XYZ_Matrix.html for the transformation matrices
static inline __m128 dt_XYZ_to_prophotoRGB_sse2(__m128 XYZ)
{
  // XYZ -> prophotoRGB matrix, D50
  const __m128 xyz_to_rgb_0 = _mm_setr_ps( 1.3459433f, -0.5445989f, 0.0000000f, 0.0f);
  const __m128 xyz_to_rgb_1 = _mm_setr_ps(-0.2556075f,  1.5081673f, 0.0000000f, 0.0f);
  const __m128 xyz_to_rgb_2 = _mm_setr_ps(-0.0511118f,  0.0205351f,  1.2118128f, 0.0f);

  __m128 rgb
      = xyz_to_rgb_0 * _mm_shuffle_ps(XYZ, XYZ, _MM_SHUFFLE(0, 0, 0, 0)) +
        xyz_to_rgb_1 * _mm_shuffle_ps(XYZ, XYZ, _MM_SHUFFLE(1, 1, 1, 1)) +
        xyz_to_rgb_2 * _mm_shuffle_ps(XYZ, XYZ, _MM_SHUFFLE(2, 2, 2, 2));
  return rgb;
}

/** uses D50 white point. */
// see http://www.brucelindbloom.com/Eqn_RGB_XYZ_Matrix.html for the transformation matrices
static inline __m128 dt_prophotoRGB_to_XYZ_sse2(__m128 rgb)
{
  // prophotoRGB -> XYZ matrix, D50
  const __m128 rgb_to_xyz_0 = _mm_setr_ps(0.7976749f, 0.2880402f, 0.0000000f, 0.0f);
  const __m128 rgb_to_xyz_1 = _mm_setr_ps(0.1351917f, 0.7118741f, 0.0000000f, 0.0f);
  const __m128 rgb_to_xyz_2 = _mm_setr_ps(0.0313534f, 0.0000857f, 0.8252100f, 0.0f);

  __m128 XYZ
      = rgb_to_xyz_0 * _mm_shuffle_ps(rgb, rgb, _MM_SHUFFLE(0, 0, 0, 0)) +
        rgb_to_xyz_1 * _mm_shuffle_ps(rgb, rgb, _MM_SHUFFLE(1, 1, 1, 1)) +
        rgb_to_xyz_2 * _mm_shuffle_ps(rgb, rgb, _MM_SHUFFLE(2, 2, 2, 2));
  return XYZ;
}
#endif

#ifdef _OPENMP
#pragma omp declare simd aligned(in,out)
#endif
static inline void dt_apply_transposed_color_matrix(const dt_aligned_pixel_t in, const dt_colormatrix_t matrix,
                                                    dt_aligned_pixel_t out)
{
  // using dt_aligned_pixel_t instead of float* for the function parameters gives GCC enough info to vectorize
  // and eliminate intermediate memory writes without going through major contortions
  for_each_channel(r)
    out[r] = matrix[0][r] * in[0] + matrix[1][r] * in[1] + matrix[2][r] * in[2];
}

#ifdef _OPENMP
#pragma omp declare simd simdlen(4)
#endif
static inline float cbrt_5f(float f)
{
  uint32_t * const p = (uint32_t *)&f;
  *p = *p / 3 + 709921077;
  return f;
}

#ifdef _OPENMP
#pragma omp declare simd simdlen(4)
#endif
static inline float cbrta_halleyf(const float a, const float R)
{
  const float a3 = a * a * a;
  const float b = a * (a3 + R + R) / (a3 + a3 + R);
  return b;
}

#ifdef _OPENMP
#pragma omp declare simd simdlen(4)
#endif
static inline float lab_f(const float x)
{
  const float epsilon = 216.0f / 24389.0f;
  const float kappa = 24389.0f / 27.0f;
  return (x > epsilon) ? cbrta_halleyf(cbrt_5f(x), x) : (kappa * x + 16.0f) / 116.0f;
}

/** uses D50 white point. */
static const dt_aligned_pixel_t d50 = { 0.9642f, 1.0f, 0.8249f };

#ifdef _OPENMP
#pragma omp declare simd aligned(Lab, XYZ:16) uniform(Lab, XYZ)
#endif
static inline void dt_XYZ_to_Lab(const dt_aligned_pixel_t XYZ, dt_aligned_pixel_t Lab)
{
  dt_aligned_pixel_t f;
  for_each_channel(i)
    f[i] = lab_f(XYZ[i] / d50[i]);
  Lab[0] = 116.0f * f[1] - 16.0f;
  Lab[1] = 500.0f * (f[0] - f[1]);
  Lab[2] = 200.0f * (f[1] - f[2]);
}

#ifdef _OPENMP
#pragma omp declare simd simdlen(4)
#endif
static inline float lab_f_inv(const float x)
{
  const float epsilon = 0.20689655172413796f; // cbrtf(216.0f/24389.0f);
  const float kappa = 24389.0f / 27.0f;
  return (x > epsilon) ? x * x * x : (116.0f * x - 16.0f) / kappa;
}

/** uses D50 white point. */
#ifdef _OPENMP
#pragma omp declare simd aligned(Lab, XYZ:16) uniform(Lab, XYZ)
#endif
static inline void dt_Lab_to_XYZ(const dt_aligned_pixel_t Lab, dt_aligned_pixel_t XYZ)
{
  const float fy = (Lab[0] + 16.0f) / 116.0f;
  const float fx = Lab[1] / 500.0f + fy;
  const float fz = fy - Lab[2] / 200.0f;
  const dt_aligned_pixel_t f = { fx, fy, fz };
  for_each_channel(c)
    XYZ[c] = d50[c] * lab_f_inv(f[c]);
}


#ifdef _OPENMP
#pragma omp declare simd aligned(xyY, XYZ:16)
#endif
static inline void dt_XYZ_to_xyY(const dt_aligned_pixel_t XYZ, dt_aligned_pixel_t xyY)
{
  const float sum = XYZ[0] + XYZ[1] + XYZ[2];
  xyY[0] = XYZ[0] / sum;
  xyY[1] = XYZ[1] / sum;
  xyY[2] = XYZ[1];
}


#ifdef _OPENMP
#pragma omp declare simd aligned(xyY, XYZ:16)
#endif
static inline void dt_xyY_to_XYZ(const dt_aligned_pixel_t xyY, dt_aligned_pixel_t XYZ)
{
  XYZ[0] = xyY[2] * xyY[0] / xyY[1];
  XYZ[1] = xyY[2];
  XYZ[2] = xyY[2] * (1.f - xyY[0] - xyY[1]) / xyY[1];
}


#ifdef _OPENMP
#pragma omp declare simd aligned(xyY, uvY:16)
#endif
static inline void dt_xyY_to_uvY(const dt_aligned_pixel_t xyY, dt_aligned_pixel_t uvY)
{
  // This is the linear part of the chromaticity transform from CIE L*u*v* e.g. u'v'.
  // See https://en.wikipedia.org/wiki/CIELUV
  // It rescales the chromaticity diagram xyY in a more perceptual way,
  // but it is still not hue-linear and not perfectly perceptual.
  // As such, it is the only radiometricly-accurate representation of hue non-linearity in human vision system.
  // Use it for "hue preserving" (as much as possible) gamut mapping in scene-referred space
  const float denominator = -2.f * xyY[0] + 12.f * xyY[1] + 3.f;
  uvY[0] = 4.f * xyY[0] / denominator; // u'
  uvY[1] = 9.f * xyY[1] / denominator; // v'
  uvY[2] = xyY[2];                     // Y
}

#ifdef _OPENMP
#pragma omp declare simd
#endif
static inline float cbf(const float x)
{
  return x * x * x;
}


#ifdef _OPENMP
#pragma omp declare simd aligned(xyY, Luv:16)
#endif
static inline void dt_xyY_to_Luv(const dt_aligned_pixel_t xyY, dt_aligned_pixel_t Luv)
{
  // This is the second, non-linear, part of the the 1976 CIE L*u*v* transform.
  // See https://en.wikipedia.org/wiki/CIELUV
  // It is intended to provide perceptual hue-linear-ish controls and settings for more intuitive GUI.
  // Don't ever use it for pixel-processing, it sucks, it's old, it kills kittens and makes your mother cry.
  // Seriously, don't.
  // You need to convert Luv parameters to XYZ or RGB and properly process pixels in RGB or XYZ or related spaces.
  dt_aligned_pixel_t uvY;
  dt_xyY_to_uvY(xyY, uvY);

  // We assume Yn == 1 == peak luminance
  const float threshold = cbf(6.0f / 29.0f);
  Luv[0] = (uvY[2] <= threshold) ? cbf(29.0f / 3.0f) * uvY[2] : 116.0f * cbrtf(uvY[2]) - 16.f;

  const float D50[2] DT_ALIGNED_PIXEL = { 0.20915914598542354f, 0.488075320769787f };
  Luv[1] = 13.f * Luv[0] * (uvY[0] - D50[0]); // u*
  Luv[2] = 13.f * Luv[0] * (uvY[1] - D50[1]); // v*

  // Output is in [0; 100] for all channels
}


static inline void dt_Luv_to_Lch(const dt_aligned_pixel_t Luv, dt_aligned_pixel_t Lch)
{
  Lch[0] = Luv[0];                 // L stays L
  Lch[1] = hypotf(Luv[2], Luv[1]); // chroma radius
  Lch[2] = atan2f(Luv[2], Luv[1]); // hue angle
  Lch[2] = (Lch[2] < 0.f) ? 2.f * M_PI + Lch[2] : Lch[2]; // ensure angle is positive modulo 2 pi
}


static inline void dt_xyY_to_Lch(const dt_aligned_pixel_t xyY, dt_aligned_pixel_t Lch)
{
  dt_aligned_pixel_t Luv;
  dt_xyY_to_Luv(xyY, Luv);
  dt_Luv_to_Lch(Luv, Lch);
}


#ifdef _OPENMP
#pragma omp declare simd aligned(uvY, xyY:16)
#endif
static inline void dt_uvY_to_xyY(const dt_aligned_pixel_t uvY, dt_aligned_pixel_t xyY)
{
  // This is the linear part of chromaticity transform from CIE L*u*v* e.g. u'v'.
  // See https://en.wikipedia.org/wiki/CIELUV
  // It rescales the chromaticity diagram xyY in a more perceptual way,
  // but it is still not hue-linear and not perfectly perceptual.
  // As such, it is the only radiometricly-accurate representation of hue non-linearity in human vision system.
  // Use it for "hue preserving" (as much as possible) gamut mapping in scene-referred space
  const float denominator = 6.0f * uvY[0] - 16.f * uvY[1] + 12.0f;
  xyY[0] = 9.f * uvY[0] / denominator; // x
  xyY[1] = 4.f * uvY[1] / denominator; // y
  xyY[2] = uvY[2];                     // Y
}


#ifdef _OPENMP
#pragma omp declare simd aligned(xyY, Luv:16)
#endif
static inline void dt_Luv_to_xyY(const dt_aligned_pixel_t Luv, dt_aligned_pixel_t xyY)
{
  // This is the second, non-linear, part of the the 1976 CIE L*u*v* transform.
  // See https://en.wikipedia.org/wiki/CIELUV
  // It is intended to provide perceptual hue-linear-ish controls and settings for more intuitive GUI.
  // Don't ever use it for pixel-processing, it sucks, it's old, it kills kittens and makes your mother cry.
  // Seriously, don't.
  // You need to convert Luv parameters to XYZ or RGB and properly process pixels in RGB or XYZ or related spaces.
  dt_aligned_pixel_t uvY;

  // We assume Yn == 1 == peak luminance
  static const float threshold = 8.0f;
  uvY[2] = (Luv[0] <= threshold) ? Luv[0] * cbf(3.f / 29.f) : cbf((Luv[0] + 16.f) / 116.f);

  static const float D50[2] DT_ALIGNED_PIXEL = { 0.20915914598542354f, 0.488075320769787f };
  uvY[0] = Luv[1] / (Luv[0] * 13.f) + D50[0];  // u' = u* / 13 L + u_n
  uvY[1] = Luv[2] / (Luv[0] * 13.f) + D50[1];  // v' = v* / 13 L + v_n

  dt_uvY_to_xyY(uvY, xyY);
  // Output is normalized for all channels
}

static inline void dt_Lch_to_Luv(const dt_aligned_pixel_t Lch, dt_aligned_pixel_t Luv)
{
  Luv[0] = Lch[0];                // L stays L
  Luv[1] = Lch[1] * cosf(Lch[2]); // radius * cos(angle)
  Luv[2] = Lch[1] * sinf(Lch[2]); // radius * sin(angle)
}

static inline void dt_Lch_to_xyY(const dt_aligned_pixel_t Lch, dt_aligned_pixel_t xyY)
{
  dt_aligned_pixel_t Luv;
  dt_Lch_to_Luv(Lch, Luv);
  dt_Luv_to_xyY(Luv, xyY);
}

/** Uses D50 **/
#ifdef _OPENMP
#pragma omp declare simd
#endif
static inline void dt_XYZ_to_Rec709_D50(const dt_aligned_pixel_t XYZ, dt_aligned_pixel_t sRGB)
{
  // transpose and pad the conversion matrix to enable vectorization
  static const dt_colormatrix_t xyz_to_srgb_matrix_transposed =
    { {  3.1338561f, -0.9787684f,  0.0719453f, 0.0f },
      { -1.6168667f,  1.9161415f, -0.2289914f, 0.0f },
      { -0.4906146f,  0.0334540f,  1.4052427f, 0.0f } };

  // XYZ -> linear sRGB
  dt_apply_transposed_color_matrix(XYZ, xyz_to_srgb_matrix_transposed, sRGB);
}


/** Uses D65 **/
#ifdef _OPENMP
#pragma omp declare simd
#endif
static inline void dt_XYZ_to_Rec709_D65(const dt_aligned_pixel_t XYZ, dt_aligned_pixel_t sRGB)
{
  // linear sRGB == Rec709 with no gamma
  // transpose and pad the conversion matrix to enable vectorization
  static const dt_colormatrix_t xyz_to_srgb_transposed = {
    {  3.2404542f, -0.9692660f,  0.0556434f, 0.0f },
    { -1.5371385f,  1.8760108f, -0.2040259f, 0.0f },
    { -0.4985314f,  0.0415560f,  1.0572252f, 0.0f },
  };
  // XYZ -> linear sRGB
  dt_apply_transposed_color_matrix(XYZ, xyz_to_srgb_transposed, sRGB);
}


/** uses D50 white point. */
#ifdef _OPENMP
#pragma omp declare simd aligned(XYZ, sRGB)
#endif
static inline void dt_XYZ_to_sRGB(const dt_aligned_pixel_t XYZ, dt_aligned_pixel_t sRGB)
{
  // XYZ -> linear sRGB
  dt_aligned_pixel_t rgb;
  dt_XYZ_to_Rec709_D50(XYZ, rgb);
  // linear sRGB -> gamma corrected sRGB
  for(size_t c = 0; c < 3; c++)
    sRGB[c] = rgb[c] <= 0.0031308f ? 12.92f * rgb[c] : (1.0f + 0.055f) * powf(rgb[c], 1.0f / 2.4f) - 0.055f;
}


/** uses D50 white point and clips the output to [0..1]. */
#ifdef _OPENMP
#pragma omp declare simd aligned(XYZ, sRGB)
#endif
static inline void dt_XYZ_to_sRGB_clipped(const dt_aligned_pixel_t XYZ, dt_aligned_pixel_t sRGB)
{
  dt_aligned_pixel_t result;
  dt_XYZ_to_sRGB(XYZ, result);

  for_each_channel(c)
    sRGB[c] = CLIP(result[c]);
}


#ifdef _OPENMP
#pragma omp declare simd aligned(sRGB, XYZ_D50: 16)
#endif
static inline void dt_Rec709_to_XYZ_D50(const dt_aligned_pixel_t sRGB, dt_aligned_pixel_t XYZ_D50)
{
  // Conversion matrix from http://www.brucelindbloom.com/Eqn_RGB_XYZ_Matrix.html
  // (transpose and pad the conversion matrix to enable vectorization)
  static const dt_colormatrix_t M = {
    { 0.4360747f, 0.2225045f, 0.0139322f, 0.0f },
    { 0.3850649f, 0.7168786f, 0.0971045f, 0.0f },
    { 0.1430804f, 0.0606169f, 0.7141733f, 0.0f }
  };
  dt_apply_transposed_color_matrix(sRGB, M, XYZ_D50);
}


#ifdef _OPENMP
#pragma omp declare simd aligned(sRGB, RGB)
#endif
static inline void dt_sRGB_to_linear_sRGB(const dt_aligned_pixel_t sRGB, dt_aligned_pixel_t RGB)
{
  // gamma corrected sRGB -> linear sRGB
  for(int c = 0; c < 3; c++)
    RGB[c] = sRGB[c] <= 0.04045f ? sRGB[c] / 12.92f : powf((sRGB[c] + 0.055f) / (1.0f + 0.055f), 2.4f);
}

#ifdef _OPENMP
#pragma omp declare simd aligned(sRGB, XYZ)
#endif
static inline void dt_sRGB_to_XYZ(const dt_aligned_pixel_t sRGB, dt_aligned_pixel_t XYZ)
{
  dt_aligned_pixel_t rgb = { 0 };
  dt_sRGB_to_linear_sRGB(sRGB, rgb);
  // linear sRGB -> XYZ
  dt_Rec709_to_XYZ_D50(rgb, XYZ);
}

#ifdef _OPENMP
#pragma omp declare simd aligned(XYZ,rgb)
#endif
static inline void dt_XYZ_to_prophotorgb(const dt_aligned_pixel_t XYZ, dt_aligned_pixel_t rgb)
{
  // transpose and pad the conversion matrix to enable vectorization
  static const dt_colormatrix_t xyz_to_rgb_transpose = {
    {  1.3459433f, -0.5445989f, 0.0000000f, 0.0f },
    { -0.2556075f,  1.5081673f, 0.0000000f, 0.0f },
    { -0.0511118f,  0.0205351f, 1.2118128f, 0.0f }
  };
  dt_apply_transposed_color_matrix(XYZ,xyz_to_rgb_transpose,rgb);
}

#ifdef _OPENMP
#pragma omp declare simd aligned(rgb, XYZ)
#endif
static inline void dt_prophotorgb_to_XYZ(const dt_aligned_pixel_t rgb, dt_aligned_pixel_t XYZ)
{
  // transpose and pad the conversion matrix to enable vectorization
  static const dt_colormatrix_t rgb_to_xyz_transpose = {
    // prophoto rgb
    { 0.7976749f, 0.2880402f, 0.0000000f, 0.0f },
    { 0.1351917f, 0.7118741f, 0.0000000f, 0.0f },
    { 0.0313534f, 0.0000857f, 0.8252100f, 0.0f }
  };
  dt_apply_transposed_color_matrix(rgb,rgb_to_xyz_transpose,XYZ);
}

#ifdef __SSE2__
/** uses D50 white point. */
// see http://www.brucelindbloom.com/Eqn_RGB_XYZ_Matrix.html for the transformation matrices
static inline __m128 dt_XYZ_to_RGB_sse2(__m128 XYZ)
{
  // XYZ -> sRGB matrix, D65
  const __m128 xyz_to_srgb_0 = _mm_setr_ps(3.1338561f, -0.9787684f, 0.0719453f, 0.0f);
  const __m128 xyz_to_srgb_1 = _mm_setr_ps(-1.6168667f, 1.9161415f, -0.2289914f, 0.0f);
  const __m128 xyz_to_srgb_2 = _mm_setr_ps(-0.4906146f, 0.0334540f, 1.4052427f, 0.0f);

  __m128 rgb
      = _mm_add_ps(_mm_mul_ps(xyz_to_srgb_0, _mm_shuffle_ps(XYZ, XYZ, _MM_SHUFFLE(0, 0, 0, 0))),
                   _mm_add_ps(_mm_mul_ps(xyz_to_srgb_1, _mm_shuffle_ps(XYZ, XYZ, _MM_SHUFFLE(1, 1, 1, 1))),
                              _mm_mul_ps(xyz_to_srgb_2, _mm_shuffle_ps(XYZ, XYZ, _MM_SHUFFLE(2, 2, 2, 2)))));

  return rgb;
}

static inline __m128 dt_RGB_to_XYZ_sse2(__m128 rgb)
{
  // sRGB -> XYZ matrix, D65
  const __m128 srgb_to_xyz_0 = _mm_setr_ps(0.4360747f, 0.2225045f, 0.0139322f, 0.0f);
  const __m128 srgb_to_xyz_1 = _mm_setr_ps(0.3850649f, 0.7168786f, 0.0971045f, 0.0f);
  const __m128 srgb_to_xyz_2 = _mm_setr_ps(0.1430804f, 0.0606169f, 0.7141733f, 0.0f);

  __m128 XYZ
    = ((srgb_to_xyz_0 * _mm_shuffle_ps(rgb, rgb, _MM_SHUFFLE(0, 0, 0, 0)))
       + (srgb_to_xyz_1 * _mm_shuffle_ps(rgb, rgb, _MM_SHUFFLE(1, 1, 1, 1)))
       + (srgb_to_xyz_2 * _mm_shuffle_ps(rgb, rgb, _MM_SHUFFLE(2, 2, 2, 2))));
  return XYZ;
}
#endif

#if 0
static const dt_colormatrix_t linear_sRGB_to_xyz_matrix =
  { { 0.4360747f, 0.3850649f, 0.1430804f },
    { 0.2225045f, 0.7168786f, 0.0606169f },
    { 0.0139322f, 0.0971045f, 0.7141733f } };
#endif

static const dt_colormatrix_t sRGB_to_xyz_transposed =
  { { 0.4360747f, 0.2225045f, 0.0139322f },
    { 0.3850649f, 0.7168786f, 0.0971045f },
    { 0.1430804f, 0.0606169f, 0.7141733f } };

static inline void dt_linearRGB_to_XYZ(const dt_aligned_pixel_t linearRGB, dt_aligned_pixel_t XYZ)
{
  dt_apply_transposed_color_matrix(linearRGB, sRGB_to_xyz_transposed, XYZ);
}

#if 0
static const dt_colormatrix_t xyz_to_srgb_matrix =
  { {  3.1338561f, -1.6168667f, -0.4906146f },
    { -0.9787684f,  1.9161415f,  0.0334540f },
    {  0.0719453f, -0.2289914f,  1.4052427f } };
#endif

static const dt_colormatrix_t xyz_to_srgb_transposed =
  { {  3.1338561f, -0.9787684f,  0.0719453f },
    { -1.6168667f,  1.9161415f, -0.2289914f },
    { -0.4906146f,  0.0334540f,  1.4052427f } };

static inline void dt_XYZ_to_linearRGB(const dt_aligned_pixel_t XYZ, dt_aligned_pixel_t linearRGB)
{
  dt_apply_transposed_color_matrix(XYZ, xyz_to_srgb_transposed, linearRGB);
}


#ifdef _OPENMP
#pragma omp declare simd aligned(Lab, rgb)
#endif
static inline void dt_Lab_to_prophotorgb(const dt_aligned_pixel_t Lab, dt_aligned_pixel_t rgb)
{
  dt_aligned_pixel_t XYZ = { 0.0f };
  dt_Lab_to_XYZ(Lab, XYZ);
  dt_XYZ_to_prophotorgb(XYZ, rgb);
}

#ifdef _OPENMP
#pragma omp declare simd aligned(rgb, Lab)
#endif
static inline void dt_prophotorgb_to_Lab(const dt_aligned_pixel_t rgb, dt_aligned_pixel_t Lab)
{
  dt_aligned_pixel_t XYZ = { 0.0f };
  dt_prophotorgb_to_XYZ(rgb, XYZ);
  dt_XYZ_to_Lab(XYZ, Lab);
}


#ifdef _OPENMP
#pragma omp declare simd
#endif
static inline float _dt_RGB_2_Hue(const dt_aligned_pixel_t RGB, const float max, const float delta)
{
  float hue;
  if(RGB[0] == max)
    hue = (RGB[1] - RGB[2]) / delta;
  else if(RGB[1] == max)
    hue = 2.0f + (RGB[2] - RGB[0]) / delta;
  else
    hue = 4.0f + (RGB[0] - RGB[1]) / delta;

  hue /= 6.0f;
  if(hue < 0.0f) hue += 1.0f;
  if(hue > 1.0f) hue -= 1.0f;
  return hue;
}

#ifdef _OPENMP
#pragma omp declare simd aligned(RGB: 16)
#endif
static inline void _dt_Hue_2_RGB(dt_aligned_pixel_t RGB, const float H, const float C, const float min)
{
  const float h = H * 6.0f;
  const float i = floorf(h);
  const float f = h - i;
  const float fc = f * C;
  const float top = C + min;
  const float inc = fc + min;
  const float dec = top - fc;
  const size_t i_idx = (size_t)i;
  if(i_idx == 0)
  {
    RGB[0] = top;
    RGB[1] = inc;
    RGB[2] = min;
  }
  else if(i_idx == 1)
  {
    RGB[0] = dec;
    RGB[1] = top;
    RGB[2] = min;
  }
  else if(i_idx == 2)
  {
    RGB[0] = min;
    RGB[1] = top;
    RGB[2] = inc;
  }
  else if(i_idx == 3)
  {
    RGB[0] = min;
    RGB[1] = dec;
    RGB[2] = top;
  }
  else if(i_idx == 4)
  {
    RGB[0] = inc;
    RGB[1] = min;
    RGB[2] = top;
  }
  else
  {
    RGB[0] = top;
    RGB[1] = min;
    RGB[2] = dec;
  }
}


#ifdef _OPENMP
#pragma omp declare simd aligned(RGB, HSL: 16)
#endif
static inline void dt_RGB_2_HSL(const dt_aligned_pixel_t RGB, dt_aligned_pixel_t HSL)
{
  const float min = fminf(RGB[0], fminf(RGB[1], RGB[2]));
  const float max = fmaxf(RGB[0], fmaxf(RGB[1], RGB[2]));
  const float delta = max - min;

  const float L = (max + min) / 2.0f;
  float H, S;

  if(fabsf(max) > 1e-6f && fabsf(delta) > 1e-6f)
  {
    if(L < 0.5f)
      S = delta / (max + min);
    else
      S = delta / (2.0f - max - min);
    H = _dt_RGB_2_Hue(RGB, max, delta);
  }
  else
  {
    H = 0.0f;
    S = 0.0f;
  }

  HSL[0] = H;
  HSL[1] = S;
  HSL[2] = L;
}

#ifdef _OPENMP
#pragma omp declare simd aligned(HSL, RGB: 16)
#endif
static inline void dt_HSL_2_RGB(const dt_aligned_pixel_t HSL, dt_aligned_pixel_t RGB)
{
  // almost straight from https://en.wikipedia.org/wiki/HSL_and_HSV
  const float L = HSL[2];
  float C;
  if(L < 0.5f)
    C = L * HSL[1];
  else
    C = (1.0f - L) * HSL[1];
  const float m = L - C;
  _dt_Hue_2_RGB(RGB, HSL[0], 2.0f * C, m);
}


#ifdef _OPENMP
#pragma omp declare simd aligned(RGB, HSV: 16)
#endif
static inline void dt_RGB_2_HSV(const dt_aligned_pixel_t RGB, dt_aligned_pixel_t HSV)
{
  const float min = fminf(RGB[0], fminf(RGB[1], RGB[2]));
  const float max = fmaxf(RGB[0], fmaxf(RGB[1], RGB[2]));
  const float delta = max - min;

  const float V = max;
  float S, H;

  if(fabsf(max) > 1e-6f && fabsf(delta) > 1e-6f)
  {
    S = delta / max;
    H = _dt_RGB_2_Hue(RGB, max, delta);
  }
  else
  {
    S = 0.0f;
    H = 0.0f;
  }

  HSV[0] = H;
  HSV[1] = S;
  HSV[2] = V;
}

#ifdef _OPENMP
#pragma omp declare simd aligned(HSV, RGB: 16)
#endif
static inline void dt_HSV_2_RGB(const dt_aligned_pixel_t HSV, dt_aligned_pixel_t RGB)
{
  // almost straight from https://en.wikipedia.org/wiki/HSL_and_HSV
  const float C = HSV[1] * HSV[2];
  const float m = HSV[2] - C;
  _dt_Hue_2_RGB(RGB, HSV[0], C, m);
}


#ifdef _OPENMP
#pragma omp declare simd aligned(RGB, HCV: 16)
#endif
static inline void dt_RGB_2_HCV(const dt_aligned_pixel_t RGB, dt_aligned_pixel_t HCV)
{
  const float min = fminf(RGB[0], fminf(RGB[1], RGB[2]));
  const float max = fmaxf(RGB[0], fmaxf(RGB[1], RGB[2]));
  const float delta = max - min;

  const float V = max;
  float C, H;

  if(fabsf(max) > 1e-6f && fabsf(delta) > 1e-6f)
  {
    C = delta;
    H = _dt_RGB_2_Hue(RGB, max, delta);
  }
  else
  {
    C = 0.0f;
    H = 0.0f;
  }

  HCV[0] = H;
  HCV[1] = C;
  HCV[2] = V;
}

#ifdef _OPENMP
#pragma omp declare simd
#endif
static inline void dt_Lab_2_LCH(const dt_aligned_pixel_t Lab, dt_aligned_pixel_t LCH)
{
  float var_H = atan2f(Lab[2], Lab[1]);

  if(var_H > 0.0f)
    var_H = var_H / (2.0f * DT_M_PI_F);
  else
    var_H = 1.0f - fabsf(var_H) / (2.0f * DT_M_PI_F);

  LCH[0] = Lab[0];
  LCH[1] = hypotf(Lab[1], Lab[2]);
  LCH[2] = var_H;
}


#ifdef _OPENMP
#pragma omp declare simd
#endif
static inline void dt_LCH_2_Lab(const dt_aligned_pixel_t LCH, dt_aligned_pixel_t Lab)
{
  Lab[0] = LCH[0];
  Lab[1] = cosf(2.0f * DT_M_PI_F * LCH[2]) * LCH[1];
  Lab[2] = sinf(2.0f * DT_M_PI_F * LCH[2]) * LCH[1];
}

static inline float dt_camera_rgb_luminance(const dt_aligned_pixel_t rgb)
{
  return (rgb[0] * 0.2225045f + rgb[1] * 0.7168786f + rgb[2] * 0.0606169f);
}


#ifdef _OPENMP
#pragma omp declare simd aligned(XYZ_D50, XYZ_D65: 16)
#endif
static inline void dt_XYZ_D50_2_XYZ_D65(const dt_aligned_pixel_t XYZ_D50, dt_aligned_pixel_t XYZ_D65)
{
  // Bradford adaptation matrix from http://www.brucelindbloom.com/index.html?Eqn_ChromAdapt.html
#if 0
  static const dt_colormatrix_t M = {
      {  0.9555766f, -0.0230393f,  0.0631636f, 0.0f },
      { -0.0282895f,  1.0099416f,  0.0210077f, 0.0f },
      {  0.0122982f, -0.0204830f,  1.3299098f, 0.0f },
  };
#endif
  static const dt_colormatrix_t M_transposed = {
      {  0.9555766f, -0.0282895f,  0.0122982f, 0.0f },
      { -0.0230393f,  1.0099416f, -0.0204830f, 0.0f },
      {  0.0631636f,  0.0210077f,  1.3299098f, 0.0f },
  };

  for_each_channel(x)
    XYZ_D65[x] = M_transposed[0][x] * XYZ_D50[0] + M_transposed[1][x] * XYZ_D50[1] + M_transposed[2][x] * XYZ_D50[2];
}

#ifdef _OPENMP
#pragma omp declare simd aligned(XYZ_D50, XYZ_D65: 16)
#endif
static inline void dt_XYZ_D65_2_XYZ_D50(const dt_aligned_pixel_t XYZ_D65, dt_aligned_pixel_t XYZ_D50)
{
  // Bradford adaptation matrix from http://www.brucelindbloom.com/index.html?Eqn_ChromAdapt.html
#if 0
  static const dt_colormatrix_t M = {
      {  1.0478112f,  0.0228866f, -0.0501270f, 0.0f },
      {  0.0295424f,  0.9904844f, -0.0170491f, 0.0f },
      { -0.0092345f,  0.0150436f,  0.7521316f, 0.0f },
  };
#endif
  static const dt_colormatrix_t M_transposed = {
      {  1.0478112f,  0.0295424f, -0.0092345f, 0.0f },
      {  0.0228866f,  0.9904844f,  0.0150436f, 0.0f },
      { -0.0501270f, -0.0170491f,  0.7521316f, 0.0f },
  };

  for_each_channel(x)
    XYZ_D50[x] = M_transposed[0][x] * XYZ_D65[0] + M_transposed[1][x] * XYZ_D65[1] + M_transposed[2][x] * XYZ_D65[2];
}


/**
 * Conversion algorithms between XYZ and JzAzBz and JzCzhz are described in the following paper:
 *
 *  Perceptually uniform color space for image signals including high dynamic range and wide gamut
 *  https://www.osapublishing.org/oe/fulltext.cfm?uri=oe-25-13-15131&id=368272
 */

#ifdef _OPENMP
#pragma omp declare simd aligned(XYZ_D65, JzAzBz: 16)
#endif
static inline void dt_XYZ_2_JzAzBz(const dt_aligned_pixel_t XYZ_D65, dt_aligned_pixel_t JzAzBz)
{
  const float b = 1.15f;
  const float g = 0.66f;
  const float c1 = 0.8359375f; // 3424 / 2^12
  const float c2 = 18.8515625f; // 2413 / 2^7
  const float c3 = 18.6875f; // 2392 / 2^7
  const float n = 0.159301758f; // 2610 / 2^14
  const float p = 134.034375f; // 1.7 x 2523 / 2^5
  const float d = -0.56f;
  const float d0 = 1.6295499532821566e-11f;
  static const dt_colormatrix_t M = {
      { 0.41478972f, 0.579999f, 0.0146480f, 0.0f },
      { -0.2015100f, 1.120649f, 0.0531008f, 0.0f },
      { -0.0166008f, 0.264800f, 0.6684799f, 0.0f },
  };
#if 0
  static const dt_colormatrix_t A = {
      { 0.5f,       0.5f,       0.0f,      0.0f },
      { 3.524000f, -4.066708f,  0.542708f, 0.0f },
      { 0.199076f,  1.096799f, -1.295875f, 0.0f },
  };
#endif
  static const dt_colormatrix_t A_transposed = {
      { 0.5f,       3.524000f,  0.199076f, 0.0f },
      { 0.5f,      -4.066708f,  1.096799f, 0.0f },
      { 0.0f,       0.542708f, -1.295875f, 0.0f },
  };

  dt_aligned_pixel_t XYZ = { 0.0f, 0.0f, 0.0f, 0.0f };
  dt_aligned_pixel_t LMS = { 0.0f, 0.0f, 0.0f, 0.0f };

  // XYZ -> X'Y'Z
  XYZ[0] = b * XYZ_D65[0] - (b - 1.0f) * XYZ_D65[2];
  XYZ[1] = g * XYZ_D65[1] - (g - 1.0f) * XYZ_D65[0];
  XYZ[2] = XYZ_D65[2];

  // X'Y'Z -> L'M'S'
#ifdef _OPENMP
#pragma omp simd aligned(LMS, XYZ:16) aligned(M:64)
#endif
  for(int i = 0; i < 3; i++)
  {
    LMS[i] = M[i][0] * XYZ[0] + M[i][1] * XYZ[1] + M[i][2] * XYZ[2];
    LMS[i] = powf(fmaxf(LMS[i] / 10000.f, 0.0f), n);
    LMS[i] = powf((c1 + c2 * LMS[i]) / (1.0f + c3 * LMS[i]), p);
  }

  // L'M'S' -> Izazbz
  for_each_channel(c)
    JzAzBz[c] = A_transposed[0][c] * LMS[0] + A_transposed[1][c] * LMS[1] + A_transposed[2][c] * LMS[2];
  // Iz -> Jz
  JzAzBz[0] = fmaxf(((1.0f + d) * JzAzBz[0]) / (1.0f + d * JzAzBz[0]) - d0, 0.f);
}

#ifdef _OPENMP
#pragma omp declare simd aligned(JzAzBz, JzCzhz: 16)
#endif
static inline void dt_JzAzBz_2_JzCzhz(const dt_aligned_pixel_t JzAzBz, dt_aligned_pixel_t JzCzhz)
{
  float var_H = atan2f(JzAzBz[2], JzAzBz[1]) / (2.0f * DT_M_PI_F);
  JzCzhz[0] = JzAzBz[0];
  JzCzhz[1] = hypotf(JzAzBz[1], JzAzBz[2]);
  JzCzhz[2] = var_H >= 0.0f ? var_H : 1.0f + var_H;
}

#ifdef _OPENMP
#pragma omp declare simd aligned(JzCzhz, JzAzBz: 16)
#endif
static inline void dt_JzCzhz_2_JzAzBz(const dt_aligned_pixel_t JzCzhz, dt_aligned_pixel_t JzAzBz)
{
  JzAzBz[0] = JzCzhz[0];
  JzAzBz[1] = cosf(2.0f * DT_M_PI_F * JzCzhz[2]) * JzCzhz[1];
  JzAzBz[2] = sinf(2.0f * DT_M_PI_F * JzCzhz[2]) * JzCzhz[1];
}

#ifdef _OPENMP
#pragma omp declare simd aligned(JzAzBz, XYZ_D65: 16)
#endif
static inline void dt_JzAzBz_2_XYZ(const dt_aligned_pixel_t JzAzBz, dt_aligned_pixel_t XYZ_D65)
{
  const float b = 1.15f;
  const float g = 0.66f;
  const float c1 = 0.8359375f; // 3424 / 2^12
  const float c2 = 18.8515625f; // 2413 / 2^7
  const float c3 = 18.6875f; // 2392 / 2^7
  const float n_inv = 1.0f / 0.159301758f; // 2610 / 2^14
  const float p_inv = 1.0f / 134.034375f; // 1.7 x 2523 / 2^5
  const float d = -0.56f;
  const float d0 = 1.6295499532821566e-11f;
  const dt_colormatrix_t MI = {
      {  1.9242264357876067f, -1.0047923125953657f,  0.0376514040306180f, 0.0f },
      {  0.3503167620949991f,  0.7264811939316552f, -0.0653844229480850f, 0.0f },
      { -0.0909828109828475f, -0.3127282905230739f,  1.5227665613052603f, 0.0f },
  };
  const dt_colormatrix_t AI = {
      {  1.0f,  0.1386050432715393f,  0.0580473161561189f, 0.0f },
      {  1.0f, -0.1386050432715393f, -0.0580473161561189f, 0.0f },
      {  1.0f, -0.0960192420263190f, -0.8118918960560390f, 0.0f },
  };

  dt_aligned_pixel_t XYZ = { 0.0f, 0.0f, 0.0f, 0.0f };
  dt_aligned_pixel_t LMS = { 0.0f, 0.0f, 0.0f, 0.0f };
  dt_aligned_pixel_t IzAzBz = { 0.0f, 0.0f, 0.0f, 0.0f };

  IzAzBz[0] = JzAzBz[0] + d0;
  IzAzBz[0] = fmaxf(IzAzBz[0] / (1.0f + d - d * IzAzBz[0]), 0.f);
  IzAzBz[1] = JzAzBz[1];
  IzAzBz[2] = JzAzBz[2];

  // IzAzBz -> LMS
#ifdef _OPENMP
#pragma omp simd aligned(LMS, IzAzBz:16) aligned(AI:64)
#endif
  for(int i = 0; i < 3; i++)
  {
    LMS[i] = AI[i][0] * IzAzBz[0] + AI[i][1] * IzAzBz[1] + AI[i][2] * IzAzBz[2];
    LMS[i] = powf(fmaxf(LMS[i], 0.0f), p_inv);
    LMS[i] = 10000.f * powf(fmaxf((c1 - LMS[i]) / (c3 * LMS[i] - c2), 0.0f), n_inv);
  }

  // LMS -> X'Y'Z
#ifdef _OPENMP
#pragma omp simd aligned(LMS, XYZ:16) aligned(MI:64)
#endif
  for(int i = 0; i < 3; i++) XYZ[i] = MI[i][0] * LMS[0] + MI[i][1] * LMS[1] + MI[i][2] * LMS[2];

  // X'Y'Z -> XYZ_D65
  XYZ_D65[0] = (XYZ[0] + (b - 1.0f) * XYZ[2]) / b;
  XYZ_D65[1] = (XYZ[1] + (g - 1.0f) * XYZ_D65[0]) / g;
  XYZ_D65[2] = XYZ[2];
}

// Convert CIE 1931 2° XYZ D65 to CIE 2006 LMS D65 (cone space)
/*
* The CIE 1931 XYZ 2° observer D65 is converted to CIE 2006 LMS D65 using the approximation by
* Richard A. Kirk, Chromaticity coordinates for graphic arts based on CIE 2006 LMS
* with even spacing of Munsell colours
* https://doi.org/10.2352/issn.2169-2629.2019.27.38
*/

static const dt_colormatrix_t XYZ_D65_to_LMS_2006_D65
    = { { 0.257085f, 0.859943f, -0.031061f, 0.f },
        { -0.394427f, 1.175800f, 0.106423f, 0.f },
        { 0.064856f, -0.076250f, 0.559067f, 0.f } };

static const dt_colormatrix_t LMS_2006_D65_to_XYZ_D65
    = { { 1.80794659f, -1.29971660f, 0.34785879f, 0.f },
        { 0.61783960f, 0.39595453f, -0.04104687f, 0.f },
        { -0.12546960f, 0.20478038f, 1.74274183f, 0.f } };


#ifdef _OPENMP
#pragma omp declare simd aligned(LMS, XYZ: 16)
#endif
static inline void XYZ_to_LMS(const dt_aligned_pixel_t XYZ, dt_aligned_pixel_t LMS)
{
  dot_product(XYZ, XYZ_D65_to_LMS_2006_D65, LMS);
}

#ifdef _OPENMP
#pragma omp declare simd aligned(XYZ, LMS: 16)
#endif
static inline void LMS_to_XYZ(const dt_aligned_pixel_t LMS, dt_aligned_pixel_t XYZ)
{
  dot_product(LMS, LMS_2006_D65_to_XYZ_D65, XYZ);
}

/*
* Convert from CIE 2006 LMS D65 to Filmlight RGB defined in
* Richard A. Kirk, Chromaticity coordinates for graphic arts based on CIE 2006 LMS
* with even spacing of Munsell colours
* https://doi.org/10.2352/issn.2169-2629.2019.27.38
*/

static const dt_colormatrix_t filmlightRGB_D65_to_LMS_D65
    = { { 0.95f, 0.38f, 0.00f, 0.f },
        { 0.05f, 0.62f, 0.03f, 0.f },
        { 0.00f, 0.00f, 0.97f, 0.f } };

static const dt_colormatrix_t LMS_D65_to_filmlightRGB_D65
    = { {  1.0877193f, -0.66666667f,  0.02061856f, 0.f },
        { -0.0877193f,  1.66666667f, -0.05154639f, 0.f },
        {         0.f,          0.f,  1.03092784f, 0.f } };

#ifdef _OPENMP
#pragma omp declare simd aligned(LMS, RGB: 16)
#endif
static inline void gradingRGB_to_LMS(const dt_aligned_pixel_t RGB, dt_aligned_pixel_t LMS)
{
  dot_product(RGB, filmlightRGB_D65_to_LMS_D65, LMS);
}

#ifdef _OPENMP
#pragma omp declare simd aligned(LMS, RGB: 16)
#endif
static inline void LMS_to_gradingRGB(const dt_aligned_pixel_t LMS, dt_aligned_pixel_t RGB)
{
  dot_product(LMS, LMS_D65_to_filmlightRGB_D65, RGB);
}


/*
* Re-express the Filmlight RGB triplet as Yrg luminance/chromacity coordinates
*/

#ifdef _OPENMP
#pragma omp declare simd aligned(LMS, Yrg: 16)
#endif
static inline void LMS_to_Yrg(const dt_aligned_pixel_t LMS, dt_aligned_pixel_t Yrg)
{
  // compute luminance
  const float Y = 0.68990272f * LMS[0] + 0.34832189f * LMS[1];

  // normalize LMS
  const float a = LMS[0] + LMS[1] + LMS[2];
  dt_aligned_pixel_t lms = { 0.f };
  for_four_channels(c, aligned(LMS, lms : 16)) lms[c] = (a == 0.f) ? 0.f : LMS[c] / a;

  // convert to Filmlight rgb (normalized)
  dt_aligned_pixel_t rgb = { 0.f };
  LMS_to_gradingRGB(lms, rgb);

  Yrg[0] = Y;
  Yrg[1] = rgb[0];
  Yrg[2] = rgb[1];
}

#ifdef _OPENMP
#pragma omp declare simd aligned(Yrg, LMS: 16)
#endif
static inline void Yrg_to_LMS(const dt_aligned_pixel_t Yrg, dt_aligned_pixel_t LMS)
{
  const float Y = Yrg[0];

  // reform rgb (normalized) from chroma
  const float r = Yrg[1];
  const float g = Yrg[2];
  const float b = 1.f - r - g;
  const dt_aligned_pixel_t rgb = { r, g, b, 0.f };

  // convert to lms (normalized)
  dt_aligned_pixel_t lms = { 0.f };
  gradingRGB_to_LMS(rgb, lms);

  // denormalize to LMS
  const float denom = (0.68990272f * lms[0] + 0.34832189f * lms[1]);
  const float a = (denom == 0.f) ? 0.f : Y / denom;
  for_four_channels(c, aligned(lms, LMS:16)) LMS[c] = lms[c] * a;
}

/*
* Re-express Filmlight Yrg in polar coordinates Ych
*/

#ifdef _OPENMP
#pragma omp declare simd aligned(Ych, Yrg: 16)
#endif
static inline void Yrg_to_Ych(const dt_aligned_pixel_t Yrg, dt_aligned_pixel_t Ych)
{
  const dt_aligned_pixel_t D65 = { 0.21962576f, 0.54487092f, 0.23550333f, 0.f };
  const float Y = Yrg[0];
  const float r = Yrg[1] - D65[0];
  const float g = Yrg[2] - D65[1];
  const float c = hypotf(g, r);
  const float h = atan2f(g, r);
  Ych[0] = Y;
  Ych[1] = c;
  Ych[2] = h;
}

#ifdef _OPENMP
#pragma omp declare simd aligned(Ych, Yrg: 16)
#endif
static inline void Ych_to_Yrg(const dt_aligned_pixel_t Ych, dt_aligned_pixel_t Yrg)
{
  const dt_aligned_pixel_t D65 = { 0.21962576f, 0.54487092f, 0.23550333f, 0.f };
  const float Y = Ych[0];
  const float c = Ych[1];
  const float h = Ych[2];
  const float r = c * cosf(h) + D65[0];
  const float g = c * sinf(h) + D65[1];
  Yrg[0] = Y;
  Yrg[1] = r;
  Yrg[2] = g;
}

/*
* Filmlight RGB utils functions
*/

#ifdef _OPENMP
#pragma omp declare simd aligned(Ych, RGB: 16)
#endif
static inline void Ych_to_gradingRGB(const dt_aligned_pixel_t Ych, dt_aligned_pixel_t RGB)
{
  dt_aligned_pixel_t Yrg = { 0.f };
  dt_aligned_pixel_t LMS = { 0.f };
  Ych_to_Yrg(Ych, Yrg);
  Yrg_to_LMS(Yrg, LMS);
  LMS_to_gradingRGB(LMS, RGB);
}


#ifdef _OPENMP
#pragma omp declare simd aligned(Ych, RGB: 16)
#endif
static inline void gradingRGB_to_Ych(const dt_aligned_pixel_t RGB, dt_aligned_pixel_t Ych)
{
  dt_aligned_pixel_t Yrg = { 0.f };
  dt_aligned_pixel_t LMS = { 0.f };
  gradingRGB_to_LMS(RGB, LMS);
  LMS_to_Yrg(LMS, Yrg);
  Yrg_to_Ych(Yrg, Ych);
}


#ifdef _OPENMP
#pragma omp declare simd aligned(Ych, XYZ: 16)
#endif
static inline void XYZ_to_Ych(const dt_aligned_pixel_t XYZ, dt_aligned_pixel_t Ych)
{
  // WARNING: XYZ needs to be chroma-adapted to D65 before
  dt_aligned_pixel_t Yrg = { 0.f };
  dt_aligned_pixel_t LMS = { 0.f };
  XYZ_to_LMS(XYZ, LMS);
  LMS_to_Yrg(LMS, Yrg);
  Yrg_to_Ych(Yrg, Ych);
}


#ifdef _OPENMP
#pragma omp declare simd aligned(Ych, XYZ: 16)
#endif
static inline void Ych_to_XYZ(const dt_aligned_pixel_t Ych, dt_aligned_pixel_t XYZ)
{
  // WARNING: XYZ is output in D65
  dt_aligned_pixel_t Yrg = { 0.f };
  dt_aligned_pixel_t LMS = { 0.f };
  Ych_to_Yrg(Ych, Yrg);
  Yrg_to_LMS(Yrg, LMS);
  LMS_to_XYZ(LMS, XYZ);
}


static inline void gamut_check_Yrg(dt_aligned_pixel_t Ych)
{
  // Check if the color fits in Yrg and LMS cone space
  // clip chroma at constant hue and luminance otherwise

  // Do a test conversion to Yrg
  dt_aligned_pixel_t Yrg = { 0.f };
  Ych_to_Yrg(Ych, Yrg);

  // Gamut-clip chroma in Yrg at constant hue and luminance
  // e.g. find the max chroma value that fits in gamut at the current hue
  // taken from colorbalancergb.c
  const dt_aligned_pixel_t D65 = { 0.21962576f, 0.54487092f, 0.23550333f, 0.f };

  float max_c = Ych[1];
  const float cos_h = cosf(Ych[2]);
  const float sin_h = sinf(Ych[2]);

  if(Yrg[1] < 0.f)
  {
    max_c = fminf(-D65[0] / cos_h, max_c);
  }
  if(Yrg[2] < 0.f)
  {
    max_c = fminf(-D65[1] / sin_h, max_c);
  }
  if(Yrg[1] + Yrg[2] > 1.f)
  {
    max_c = fminf((1.f - D65[0] - D65[1]) / (cos_h + sin_h), max_c);
  }

  // Overwrite chroma with the sanitized value
  Ych[1] = max_c;
}

<<<<<<< HEAD
=======
static inline float Y_to_dt_UCS_L_star(const float Y)
{
  // WARNING: L_star needs to be < 2.098883786377, meaning Y needs to be < 3.875766378407574e+19
  const float Y_hat = powf(Y, 0.631651345306265f);
  return 2.098883786377f * Y_hat / (Y_hat + 1.12426773749357f);
}

static inline float dt_UCS_L_star_to_Y(const float L_star)
{
  // WARNING: L_star needs to be < 2.098883786377, meaning Y needs to be < 3.875766378407574e+19
  return powf((1.12426773749357f * L_star / (2.098883786377f - L_star)), 1.5831518565279648f);
}

#ifdef _OPENMP
#pragma omp declare simd aligned(xyY, JCH: 16)
#endif
static inline void xyY_to_dt_UCS_JCH(const dt_aligned_pixel_t xyY, const float L_white, dt_aligned_pixel_t JCH)
{
  /*
    input :
      * xyY in normalized CIE XYZ for the 2° 1931 observer adapted for D65
      * L_white the lightness of white as dt UCS L* lightness
      * cz = 1 for standard pre-print proofing conditions with average surround and n = 20 %
              (background = middle grey, white = perfect diffuse white)
    range : xy in [0; 1], Y normalized for perfect diffuse white = 1
  */

  const dt_aligned_pixel_t x_factors = { -0.783941002840055f,  0.745273540913283f, 0.318707282433486f, 0.f };
  const dt_aligned_pixel_t y_factors = {  0.277512987809202f, -0.205375866083878f, 2.16743692732158f,  0.f };
  const dt_aligned_pixel_t offsets   = {  0.153836578598858f, -0.165478376301988f, 0.291320554395942f, 0.f };

  dt_aligned_pixel_t UVD = { 0.f };
  for_each_channel(c, aligned(xyY, UVD, x_factors, y_factors, offsets))
    UVD[c] = x_factors[c] * xyY[0] + y_factors[c] * xyY[1] + offsets[c];

  UVD[0] /= UVD[2];
  UVD[1] /= UVD[2];

  float UV_star[2] = { 0.f };
  const float factors[2]     = { 1.39656225667f, 1.4513954287f };
  const float half_values[2] = { 1.49217352929f, 1.52488637914f };
  for(int c = 0; c < 2; c++)
  {
    const float value = fabsf(UVD[c]);
    UV_star[c] = copysign(factors[c] * value / (value + half_values[c]), UVD[c]);
  }

  // The following is equivalent to a 2D matrix product
  const float U_star_prime = -1.124983854323892f * UV_star[0] - 0.980483721769325f * UV_star[1];
  const float V_star_prime =  1.86323315098672f * UV_star[0]  + 1.971853092390862f * UV_star[1];

  const float L_star = Y_to_dt_UCS_L_star(xyY[2]);
  const float M2 = U_star_prime * U_star_prime + V_star_prime * V_star_prime; // square of colorfulness M

  // should be JCH[0] = powf(L_star / L_white), cz) but we treat only the case where cz = 1
  JCH[0] = L_star / L_white;
  JCH[1] = 15.932993652962535f * powf(L_star, 0.6523997524738018f) * powf(M2, 0.6007557017508491f) / L_white;
  JCH[2] = atan2f(V_star_prime, U_star_prime);
}


#ifdef _OPENMP
#pragma omp declare simd aligned(xyY, JCH: 16)
#endif
static inline void dt_UCS_JCH_to_xyY(const dt_aligned_pixel_t JCH, const float L_white, dt_aligned_pixel_t xyY)
{
  /*
    input :
      * xyY in normalized CIE XYZ for the 2° 1931 observer adapted for D65
      * L_white the lightness of white as dt UCS L* lightness
      * cz = 1 for standard pre-print proofing conditions with average surround and n = 20 %
              (background = middle grey, white = perfect diffuse white)
    range : xy in [0; 1], Y normalized for perfect diffuse white = 1
  */

  // should be L_star = powf(JCH[0], 1.f / cz) * L_white but we treat only the case where cz = 1
  const float L_star = JCH[0] * L_white;
  const float M = powf(JCH[1] * L_white / (15.932993652962535 * powf(L_star, 0.6523997524738018f)), 0.8322850678616855f);

  const float U_star_prime = M * cosf(JCH[2]);
  const float V_star_prime = M * sinf(JCH[2]);

  // The following is equivalent to a 2D matrix product
  const float UV_star[2] = { -5.037522385190711f * U_star_prime - 2.504856328185843f * V_star_prime,
                              4.760029407436461f * U_star_prime + 2.874012963239247f * V_star_prime };

  float UV[2] = { 0.f };
  const float factors[2]     = { 1.39656225667f, 1.4513954287f };
  const float half_values[2] = { 1.49217352929f, 1.52488637914f };

  for(int c = 0; c < 2; c++)
  {
    const float value = fabsf(UV_star[c]);
    UV[c] = copysignf(-half_values[c] * value / (value - factors[c]), UV_star[c]);
  }

  const dt_aligned_pixel_t U_factors = {  0.167171472114775f,   -0.150959086409163f,    0.940254742367256f,  0.f };
  const dt_aligned_pixel_t V_factors = {  0.141299802443708f,   -0.155185060382272f,    1.000000000000000f,  0.f };
  const dt_aligned_pixel_t offsets   = { -0.00801531300850582f, -0.00843312433578007f, -0.0256325967652889f, 0.f };

  dt_aligned_pixel_t xyD = { 0.f };
  for_each_channel(c, aligned(xyD, UV, U_factors, V_factors, offsets))
    xyD[c] = U_factors[c] * UV[0] + V_factors[c] * UV[1] + offsets[c];

  xyY[0] = xyD[0] / xyD[2];
  xyY[1] = xyD[1] / xyD[2];
  xyY[2] = dt_UCS_L_star_to_Y(L_star);
}


static inline void dt_UCS_JCH_to_HSB(const dt_aligned_pixel_t JCH, dt_aligned_pixel_t HSB)
{
  HSB[2] = JCH[0] * (powf(JCH[1], 1.33654221029386f) + 1.f);
  HSB[1] = (HSB[2] > 0.f) ? JCH[1] / HSB[2] : 0.f;
  HSB[0] = JCH[2];
}


static inline void dt_UCS_HSB_to_JCH(const dt_aligned_pixel_t HSB, dt_aligned_pixel_t JCH)
{
  JCH[2] = HSB[0];
  JCH[1] = HSB[1] * HSB[2];
  JCH[0] = HSB[2] / (powf(JCH[1], 1.33654221029386f) + 1.f);
}


static inline void dt_UCS_JCH_to_HCB(const dt_aligned_pixel_t JCH, dt_aligned_pixel_t HCB)
{
  HCB[2] = JCH[0] * (powf(JCH[1], 1.33654221029386f) + 1.f);
  HCB[1] = JCH[1];
  HCB[0] = JCH[2];
}


static inline void dt_UCS_HCB_to_JCH(const dt_aligned_pixel_t HCB, dt_aligned_pixel_t JCH)
{
  JCH[2] = HCB[0];
  JCH[1] = HCB[1];
  JCH[0] = HCB[2] / (powf(HCB[1], 1.33654221029386f) + 1.f);
}


static inline void dt_UCS_HSB_to_HPW(const dt_aligned_pixel_t HSB, dt_aligned_pixel_t HPW)
{
  HPW[2] = sqrtf(HSB[1] * HSB[1] + HSB[2] * HSB[2]);
  HPW[1] = (HPW[2] > 0.f) ? HSB[1] / HPW[2] : 0.f;
  HPW[0] = HSB[0];
}


static inline void dt_UCS_HPW_to_HSB(const dt_aligned_pixel_t HPW, dt_aligned_pixel_t HSB)
{
  HSB[0] = HPW[0];
  HSB[1] = HPW[1] * HPW[2];
  HSB[2] = fmaxf(sqrtf(HPW[2] * HPW[2] - HSB[1] * HSB[1]), 0.f);
}


static inline void dt_UCS_HCB_to_HPW_cc(const dt_aligned_pixel_t HCB, dt_aligned_pixel_t HPW)
{
  const float C = 2.f * HCB[1];
  const float greyness = sqrtf(C * C + HCB[2] * HCB[2]);
  //const float radius = hypotf(greyness, C);
  //const float angle = (greyness > 0.f) ? atanf(C / greyness) : 0.f;
  HPW[2] = greyness;
  HPW[1] = fmaxf(C / greyness, 0.f);
  HPW[0] = HCB[0];
}


static inline void dt_UCS_HPW_cc_to_HCB(const dt_aligned_pixel_t HPW, dt_aligned_pixel_t HCB)
{
  //const float angle = HPW[1];
  //const float radius = HPW[2];
  const float C = HPW[1]; //radius *sinf(angle);
  const float greyness = HPW[2]; //radius *cosf(angle);
  HCB[0] = HPW[0];
  HCB[1] = C / 2.f * greyness;
  HCB[2] = fmaxf(sqrtf(greyness * greyness - HCB[1] * HCB[1] * 4.f), 0.f);
}

>>>>>>> 92dce49f
#undef DT_RESTRICT

// clang-format off
// modelines: These editor modelines have been set for all relevant files by tools/update_modelines.py
// vim: shiftwidth=2 expandtab tabstop=2 cindent
// kate: tab-indents: off; indent-width 2; replace-tabs on; indent-mode cstyle; remove-trailing-spaces modified;
// clang-format on<|MERGE_RESOLUTION|>--- conflicted
+++ resolved
@@ -1273,8 +1273,6 @@
   Ych[1] = max_c;
 }
 
-<<<<<<< HEAD
-=======
 static inline float Y_to_dt_UCS_L_star(const float Y)
 {
   // WARNING: L_star needs to be < 2.098883786377, meaning Y needs to be < 3.875766378407574e+19
@@ -1456,7 +1454,6 @@
   HCB[2] = fmaxf(sqrtf(greyness * greyness - HCB[1] * HCB[1] * 4.f), 0.f);
 }
 
->>>>>>> 92dce49f
 #undef DT_RESTRICT
 
 // clang-format off
