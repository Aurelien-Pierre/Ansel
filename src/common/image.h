--- conflicted
+++ resolved
@@ -90,25 +90,7 @@
   // common stuff
   int32_t width, height;
   // used by library
-<<<<<<< HEAD
   int32_t num, flags, film_id, id, group_id;
-  // cache
-  int32_t cacheline; // for image_cache
-  uint8_t *mip[DT_IMAGE_MIPF]; // for mipmap_cache
-  float *mipf;
-  int32_t mip_width [DT_IMAGE_FULL]; // mipmap buffer extents of the buffers in mip[.] and mipf
-  int32_t mip_height[DT_IMAGE_FULL];
-  float mip_width_f [DT_IMAGE_FULL]; // precise mipmap widths inside the buffers in mip[.] and mipf
-  uint8_t mip_invalid; // bit map to invalidate buffers.
-  float mip_height_f[DT_IMAGE_FULL];
-  dt_image_lock_t lock[DT_IMAGE_NONE];
-  char lock_last[DT_IMAGE_NONE][100];
-  int32_t import_lock;
-  int32_t force_reimport;
-  int32_t dirty;
-=======
-  int32_t num, flags, film_id, id;
->>>>>>> fc8998b9
 
   uint32_t filters;  // demosaic pattern
   int32_t bpp;       // bytes per pixel
@@ -317,18 +299,6 @@
 void dt_image_synch_all_xmp(const gchar *pathname);
 
 #endif
-<<<<<<< HEAD
-/** unflags the used flag of given mip map level. these remove r and w locks, respectively. dropping the w lock will leave the r lock in place. */
-void dt_image_release(dt_image_t *img, dt_image_buffer_t mip, const char mode);
-
-/** converts img->pixels to img->mipf to img->mip[4--0]. needs full image buffer r locked. */
-dt_imageio_retval_t dt_image_raw_to_preview(dt_image_t *img, const float *raw);
-/** up-converts mip4 to mipf using guessed gamma values. needs mip4 r locked. */
-dt_imageio_retval_t dt_image_preview_to_raw(dt_image_t *img);
-#endif
-
-=======
 // modelines: These editor modelines have been set for all relevant files by tools/update_modelines.sh
 // vim: shiftwidth=2 expandtab tabstop=2 cindent
->>>>>>> fc8998b9
 // kate: tab-indents: off; indent-width 2; replace-tabs on; indent-mode cstyle; remove-trailing-space on;