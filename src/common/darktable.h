--- conflicted
+++ resolved
@@ -93,12 +93,8 @@
   DT_DEBUG_CONTROL = 2,
   DT_DEBUG_DEV = 4,
   DT_DEBUG_FSWATCH = 8,
-<<<<<<< HEAD
   DT_DEBUG_PERF = 16,
   DT_DEBUG_CAMCTL = 32
-=======
-  DT_DEBUG_PERF = 16
->>>>>>> d7c70535
 }
 dt_debug_thread_t;
 
@@ -115,11 +111,8 @@
   struct dt_image_cache_t  *image_cache;
   sqlite3                  *db;
   const struct dt_fswatch_t	*fswatch;
-<<<<<<< HEAD
   const struct dt_camctl_t *camctl;
-=======
   struct dt_points_t       *points;
->>>>>>> d7c70535
   pthread_mutex_t db_insert;
   pthread_mutex_t plugin_threadsafe;
   char *progname;
@@ -150,8 +143,6 @@
 #endif
 }
 
-<<<<<<< HEAD
-=======
 static inline int dt_get_num_threads()
 {
 #ifdef _OPENMP
@@ -170,5 +161,4 @@
 #endif
 }
 
->>>>>>> d7c70535
 #endif