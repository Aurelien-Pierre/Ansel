--- conflicted
+++ resolved
@@ -981,15 +981,9 @@
         entry++;
       }
       g_strfreev(tokens);
-<<<<<<< HEAD
-      const GList *imgs = dt_view_get_images_to_act_on(FALSE, FALSE, FALSE);
+      GList *imgs = dt_act_on_get_images(FALSE, FALSE, FALSE);
       dt_tag_set_tags(tags, imgs, TRUE, FALSE, TRUE);
-=======
-      GList *tags_r = dt_tag_get_tags(-1, TRUE);
-      GList *imgs = dt_act_on_get_images(FALSE, FALSE, FALSE);
-      dt_tag_set_tags(tags, imgs, TRUE, TRUE, TRUE);
       g_list_free(imgs);
->>>>>>> 81e22a4c
       gboolean change = FALSE;
       for(GList *tag = tags; tag; tag = g_list_next(tag))
       {
