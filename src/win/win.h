--- conflicted
+++ resolved
@@ -1,9 +1,4 @@
-<<<<<<< HEAD
-#ifndef DT_WIN_H
-#define DT_WIN_H
-=======
 #pragma once
->>>>>>> 7cbc9ece
 
 #ifdef __MSVCRT_VERSION__
 #undef __MSVCRT_VERSION__
@@ -30,11 +25,6 @@
 #define sleep(n) Sleep(1000 * n)
 #define HAVE_BOOLEAN
 
-<<<<<<< HEAD
-#endif // DT_WIN_H
-
-=======
->>>>>>> 7cbc9ece
 // modelines: These editor modelines have been set for all relevant files by tools/update_modelines.sh
 // vim: shiftwidth=2 expandtab tabstop=2 cindent
 // kate: tab-indents: off; indent-width 2; replace-tabs on; indent-mode cstyle; remove-trailing-spaces modified;