/*
    This file is part of darktable,
    Copyright (C) 2010-2021 darktable developers.

    darktable is free software: you can redistribute it and/or modify
    it under the terms of the GNU General Public License as published by
    the Free Software Foundation, either version 3 of the License, or
    (at your option) any later version.

    darktable is distributed in the hope that it will be useful,
    but WITHOUT ANY WARRANTY; without even the implied warranty of
    MERCHANTABILITY or FITNESS FOR A PARTICULAR PURPOSE.  See the
    GNU General Public License for more details.

    You should have received a copy of the GNU General Public License
    along with darktable.  If not, see <http://www.gnu.org/licenses/>.
*/

#include "control/jobs/control_jobs.h"
#include "common/collection.h"
#include "common/darktable.h"
#include "common/debug.h"
#include "common/exif.h"
#include "common/film.h"
#include "common/gpx.h"
#include "common/history.h"
#include "common/image.h"
#include "common/image_cache.h"
#include "common/imageio.h"
#include "common/imageio_dng.h"
#include "common/imageio_module.h"
#include "common/mipmap_cache.h"
#include "common/tags.h"
#include "common/undo.h"
#include "common/grouping.h"
#include "common/import_session.h"
#include "common/utility.h"
#include "common/datetime.h"
#include "control/conf.h"
#include "develop/imageop_math.h"

#include "gui/gtk.h"

#include <gio/gio.h>
#include <glib.h>
#include <glib/gstdio.h>
#ifndef _WIN32
#include <glob.h>
#endif
#ifdef __APPLE__
#include "osx/osx.h"
#endif
#ifdef _WIN32
#include "win/dtwin.h"
#endif

// Control of the collection updates during an import.  Start with a short interval to feel responsive,
// but use fairly infrequent updates for large imports to minimize overall time.
#define INIT_UPDATE_INTERVAL	0.5 //seconds
#define MAX_UPDATE_INTERVAL     3.0 //seconds
// How long (in seconds) between updates of the "importing N/M" progress indicator?  Should be relatively
// short to avoid the impression that the import has gotten stuck.  Setting this too low will impact the
// overall time for a large import.
#define PROGRESS_UPDATE_INTERVAL 0.5

typedef struct dt_control_datetime_t
{
  GTimeSpan offset;
  char datetime[DT_DATETIME_LENGTH];
} dt_control_datetime_t;

typedef struct dt_control_gpx_apply_t
{
  gchar *filename;
  gchar *tz;
} dt_control_gpx_apply_t;

typedef struct dt_control_export_t
{
  int max_width, max_height, format_index, storage_index;
  dt_imageio_module_data_t *sdata; // needed since the gui thread resets things like overwrite once the export
  // is dispatched, but we have to keep that information
  gboolean high_quality, upscale, export_masks;
  char style[128];
  gboolean style_append;
  dt_colorspaces_color_profile_type_t icc_type;
  gchar *icc_filename;
  dt_iop_color_intent_t icc_intent;
  gchar *metadata_export;
} dt_control_export_t;

typedef struct dt_control_import_t
{
  struct dt_import_session_t *session;
  gboolean *wait;
} dt_control_import_t;

typedef struct dt_control_image_enumerator_t
{
  GList *index;
  int flag;
  gpointer data;
} dt_control_image_enumerator_t;

/* enumerator of images from filmroll */
static void dt_control_image_enumerator_job_film_init(dt_control_image_enumerator_t *t, int32_t filmid)
{
  sqlite3_stmt *stmt;
  /* get a list of images in filmroll */
  DT_DEBUG_SQLITE3_PREPARE_V2(dt_database_get(darktable.db), "SELECT id FROM main.images WHERE film_id = ?1", -1,
                              &stmt, NULL);
  DT_DEBUG_SQLITE3_BIND_INT(stmt, 1, filmid);

  while(sqlite3_step(stmt) == SQLITE_ROW)
  {
    const int imgid = sqlite3_column_int(stmt, 0);
    t->index = g_list_append(t->index, GINT_TO_POINTER(imgid));
  }
  sqlite3_finalize(stmt);
}

static int32_t _generic_dt_control_fileop_images_job_run(dt_job_t *job,
                                                         int32_t (*fileop_callback)(const int32_t,
                                                                                    const int32_t),
                                                         const char *desc, const char *desc_pl)
{
  dt_control_image_enumerator_t *params = (dt_control_image_enumerator_t *)dt_control_job_get_params(job);
  GList *t = params->index;
  const guint total = g_list_length(t);
  char message[512] = { 0 };
  double fraction = 0;
  gchar *newdir = (gchar *)params->data;

  g_snprintf(message, sizeof(message), ngettext(desc, desc_pl, total), total);
  dt_control_job_set_progress_message(job, message);

  // create new film roll for the destination directory
  dt_film_t new_film;
  const int32_t film_id = dt_film_new(&new_film, newdir);
  g_free(newdir);

  if(film_id <= 0)
  {
    dt_control_log(_("failed to create film roll for destination directory, aborting move.."));
    return -1;
  }

  gboolean completeSuccess = TRUE;
  while(t && dt_control_job_get_state(job) != DT_JOB_STATE_CANCELLED)
  {
    completeSuccess &= (fileop_callback(GPOINTER_TO_INT(t->data), film_id) != -1);
    t = g_list_next(t);
    fraction += 1.0 / total;
    dt_control_job_set_progress(job, fraction);
  }

  if(completeSuccess)
  {
    char collect[1024];
    snprintf(collect, sizeof(collect), "1:0:0:%s$", new_film.dirname);
    dt_collection_deserialize(collect);
  }
  dt_film_remove_empty();
  DT_DEBUG_CONTROL_SIGNAL_RAISE(darktable.signals, DT_SIGNAL_FILMROLLS_CHANGED);
  dt_collection_update_query(darktable.collection, DT_COLLECTION_CHANGE_RELOAD, DT_COLLECTION_PROP_UNDEF,
                             g_list_copy(params->index));
  dt_control_queue_redraw_center();
  return 0;
}

static void *dt_control_image_enumerator_alloc()
{
  dt_control_image_enumerator_t *params = calloc(1, sizeof(dt_control_image_enumerator_t));
  if(!params) return NULL;
  return params;
}

static void dt_control_image_enumerator_cleanup(void *p)
{
  dt_control_image_enumerator_t *params = p;

  g_list_free(params->index);
  params->index = NULL;
  //FIXME: we need to free params->data to avoid a memory leak, but doing so here causes memory corruption....
//  g_free(params->data);

  free(params);
}

typedef enum {PROGRESS_NONE, PROGRESS_SIMPLE, PROGRESS_CANCELLABLE} progress_type_t;

static dt_job_t *dt_control_generic_images_job_create(dt_job_execute_callback execute, const char *message,
                                                      int flag, gpointer data, progress_type_t progress_type,
                                                      gboolean only_visible)
{
  dt_job_t *job = dt_control_job_create(execute, "%s", message);
  if(!job) return NULL;
  dt_control_image_enumerator_t *params = dt_control_image_enumerator_alloc();
  if(!params)
  {
    dt_control_job_dispose(job);
    return NULL;
  }
  if(progress_type != PROGRESS_NONE)
    dt_control_job_add_progress(job, _(message), progress_type == PROGRESS_CANCELLABLE);
  params->index = dt_act_on_get_images(only_visible, TRUE, FALSE);

  dt_control_job_set_params(job, params, dt_control_image_enumerator_cleanup);

  params->flag = flag;
  params->data = data;
  return job;
}

static dt_job_t *dt_control_generic_image_job_create(dt_job_execute_callback execute, const char *message,
                                                     int flag, gpointer data, progress_type_t progress_type,
                                                     int imgid)
{
  dt_job_t *job = dt_control_job_create(execute, "%s", message);
  if(!job) return NULL;
  dt_control_image_enumerator_t *params = dt_control_image_enumerator_alloc();
  if(!params)
  {
    dt_control_job_dispose(job);
    return NULL;
  }
  if(progress_type != PROGRESS_NONE)
    dt_control_job_add_progress(job, _(message), progress_type == PROGRESS_CANCELLABLE);

  params->index = g_list_append(NULL, GINT_TO_POINTER(imgid));

  dt_control_job_set_params(job, params, dt_control_image_enumerator_cleanup);

  params->flag = flag;
  params->data = data;
  return job;
}

static int32_t dt_control_write_sidecar_files_job_run(dt_job_t *job)
{
  dt_control_image_enumerator_t *params = dt_control_job_get_params(job);
  GList *t = params->index;
  sqlite3_stmt *stmt;
  DT_DEBUG_SQLITE3_PREPARE_V2(dt_database_get(darktable.db),
                              "UPDATE main.images SET write_timestamp = STRFTIME('%s', 'now') WHERE id = ?1", -1,
                              &stmt, NULL);
  while(t)
  {
    gboolean from_cache = FALSE;
    const int imgid = GPOINTER_TO_INT(t->data);
    const dt_image_t *img = dt_image_cache_get(darktable.image_cache, (int32_t)imgid, 'r');
    char dtfilename[PATH_MAX] = { 0 };
    dt_image_full_path(img->id, dtfilename, sizeof(dtfilename), &from_cache);
    dt_image_path_append_version(img->id, dtfilename, sizeof(dtfilename));
    g_strlcat(dtfilename, ".xmp", sizeof(dtfilename));
    if(!dt_exif_xmp_write(imgid, dtfilename))
    {
      // put the timestamp into db. this can't be done in exif.cc since that code gets called
      // for the copy exporter, too
      DT_DEBUG_SQLITE3_BIND_INT(stmt, 1, imgid);
      sqlite3_step(stmt);
      sqlite3_reset(stmt);
      sqlite3_clear_bindings(stmt);
    }
    dt_image_cache_read_release(darktable.image_cache, img);
    t = g_list_next(t);
  }
  sqlite3_finalize(stmt);
  return 0;
}

typedef struct dt_control_merge_hdr_t
{
  uint32_t first_imgid;
  uint32_t first_filter;
  uint8_t first_xtrans[6][6];

  float *pixels, *weight;

  int wd;
  int ht;
  dt_image_orientation_t orientation;

  float whitelevel;
  float epsw;
  dt_aligned_pixel_t wb_coeffs;
  char camera_makermodel[128];

  // 0 - ok; 1 - errors, abort
  gboolean abort;
} dt_control_merge_hdr_t;

typedef struct dt_control_merge_hdr_format_t
{
  dt_imageio_module_data_t parent;
  dt_control_merge_hdr_t *d;
} dt_control_merge_hdr_format_t;

static int dt_control_merge_hdr_bpp(dt_imageio_module_data_t *data)
{
  return 32;
}

static int dt_control_merge_hdr_levels(dt_imageio_module_data_t *data)
{
  return IMAGEIO_RGB | IMAGEIO_FLOAT;
}

static const char *dt_control_merge_hdr_mime(dt_imageio_module_data_t *data)
{
  return "memory";
}

static float envelope(const float xx)
{
  const float x = CLAMPS(xx, 0.0f, 1.0f);
  // const float alpha = 2.0f;
  const float beta = 0.5f;
  if(x < beta)
  {
    // return 1.0f-fabsf(x/beta-1.0f)^2
    const float tmp = fabsf(x / beta - 1.0f);
    return 1.0f - tmp * tmp;
  }
  else
  {
    const float tmp1 = (1.0f - x) / (1.0f - beta);
    const float tmp2 = tmp1 * tmp1;
    const float tmp3 = tmp2 * tmp1;
    return 3.0f * tmp2 - 2.0f * tmp3;
  }
}

static int dt_control_merge_hdr_process(dt_imageio_module_data_t *datai, const char *filename,
                                        const void *const ivoid,
                                        dt_colorspaces_color_profile_type_t over_type, const char *over_filename,
                                        void *exif, int exif_len, int imgid, int num, int total,
                                        dt_dev_pixelpipe_t *pipe, const gboolean export_masks)
{
  dt_control_merge_hdr_format_t *data = (dt_control_merge_hdr_format_t *)datai;
  dt_control_merge_hdr_t *d = data->d;

  // just take a copy. also do it after blocking read, so filters will make sense.
  const dt_image_t *img = dt_image_cache_get(darktable.image_cache, imgid, 'r');
  const dt_image_t image = *img;
  dt_image_cache_read_release(darktable.image_cache, img);

  if(!d->pixels)
  {
    d->first_imgid = imgid;
    d->first_filter = image.buf_dsc.filters;
    // sensor layout is just passed on to be written to dng.
    // we offset it to the crop of the image here, so we don't
    // need to load in the FCxtrans dependency into the dng writer.
    // for some stupid reason the dng needs this layout wrt cropped
    // offsets, not globally.
    dt_iop_roi_t roi = {0};
    roi.x = image.crop_x;
    roi.y = image.crop_y;
    for(int j=0;j<6;j++)
      for(int i = 0; i < 6; i++) d->first_xtrans[j][i] = FCxtrans(j, i, &roi, image.buf_dsc.xtrans);
    d->pixels = calloc((size_t)datai->width * datai->height, sizeof(float));
    d->weight = calloc((size_t)datai->width * datai->height, sizeof(float));
    d->wd = datai->width;
    d->ht = datai->height;
    d->orientation = image.orientation;
    for(int i = 0; i < 3; i++) d->wb_coeffs[i] = image.wb_coeffs[i];
    g_strlcpy(d->camera_makermodel, image.camera_makermodel,sizeof(d->camera_makermodel));
  }

  if(image.buf_dsc.filters == 0u || image.buf_dsc.channels != 1 || image.buf_dsc.datatype != TYPE_UINT16)
  {
    dt_control_log(_("exposure bracketing only works on raw images."));
    d->abort = TRUE;
    return 1;
  }
  else if(datai->width != d->wd || datai->height != d->ht || d->first_filter != image.buf_dsc.filters
          || d->orientation != image.orientation)
  {
    dt_control_log(_("images have to be of same size and orientation!"));
    d->abort = TRUE;
    return 1;
  }

  // if no valid exif data can be found, assume peleng fisheye at f/16, 8mm, with half of the light lost in
  // the system => f/22
  const float eap = image.exif_aperture > 0.0f ? image.exif_aperture : 22.0f;
  const float efl = image.exif_focal_length > 0.0f ? image.exif_focal_length : 8.0f;
  const float rad = .5f * efl / eap;
  const float aperture = M_PI * rad * rad;
  const float iso = image.exif_iso > 0.0f ? image.exif_iso : 100.0f;
  const float exp = image.exif_exposure > 0.0f ? image.exif_exposure : 1.0f;
  const float cal = 100.0f / (aperture * exp * iso);
  // about proportional to how many photons we can expect from this shot:
  const float photoncnt = 100.0f * aperture * exp / iso;
  float saturation = 1.0f;
  d->whitelevel = fmaxf(d->whitelevel, saturation * cal);
#ifdef _OPENMP
#pragma omp parallel for default(none) \
  dt_omp_firstprivate(ivoid, cal, photoncnt) \
  shared(d, saturation) \
  schedule(static) collapse(2)
#endif
  for(int y = 0; y < d->ht; y++)
    for(int x = 0; x < d->wd; x++)
    {
      // read unclamped raw value with subtracted black and rescaled to 1.0 saturation.
      // this is the output of the rawprepare iop.
      const float in = ((float *)ivoid)[x + d->wd * y];
      // weights based on siggraph 12 poster
      // zijian zhu, zhengguo li, susanto rahardja, pasi fraenti
      // 2d denoising factor for high dynamic range imaging
      float w = photoncnt;

      // need some safety margin due to upsampling and 16-bit quantization + dithering?
      float offset = 3000.0f / (float)UINT16_MAX;

      // cannot do an envelope based on single pixel values here, need to get
      // maximum value of all color channels. to find that, go through the
      // pattern block (we conservatively do a 3x3 for bayer or xtrans):
      int xx = x & ~1, yy = y & ~1;
      float M = 0.0f, m = FLT_MAX;
      if(xx < d->wd - 2 && yy < d->ht - 2)
      {
        for(int i = 0; i < 3; i++)
          for(int j = 0; j < 3; j++)
          {
            M = MAX(M, ((float *)ivoid)[xx + i + d->wd * (yy + j)]);
            m = MIN(m, ((float *)ivoid)[xx + i + d->wd * (yy + j)]);
          }
        // move envelope a little to allow non-zero weight even for clipped regions.
        // this is because even if the 2x2 block is clipped somewhere, the other channels
        // might still prove useful. we'll check for individual channel saturation below.
        w *= d->epsw + envelope((M + offset) / saturation);
      }

      if(M + offset >= saturation)
      {
        if(d->weight[x + d->wd * y] <= 0.0f)
        { // only consider saturated pixels in case we have nothing better:
          if(d->weight[x + d->wd * y] == 0 || m < -d->weight[x + d->wd * y])
          {
            if(m + offset >= saturation)
              d->pixels[x + d->wd * y] = 1.0f; // let's admit we were completely clipped, too
            else
              d->pixels[x + d->wd * y] = in * cal / d->whitelevel;
            d->weight[x + d->wd * y]
                = -m; // could use -cal here, but m is per pixel and safer for varying illumination conditions
          }
        }
        // else silently ignore, others have filled in a better color here already
      }
      else
      {
        if(d->weight[x + d->wd * y] <= 0.0)
        { // cleanup potentially blown highlights from earlier images
          d->pixels[x + d->wd * y] = 0.0f;
          d->weight[x + d->wd * y] = 0.0f;
        }
        d->pixels[x + d->wd * y] += w * in * cal;
        d->weight[x + d->wd * y] += w;
      }
    }

  return 0;
}

static int32_t dt_control_merge_hdr_job_run(dt_job_t *job)
{
  dt_control_image_enumerator_t *params = dt_control_job_get_params(job);
  GList *t = params->index;
  const guint total = g_list_length(t);
  char message[512] = { 0 };
  double fraction = 0;
  snprintf(message, sizeof(message), ngettext("merging %d image", "merging %d images", total), total);

  dt_control_job_set_progress_message(job, message);

  dt_control_merge_hdr_t d = (dt_control_merge_hdr_t){.epsw = 1e-8f, .abort = FALSE };

  dt_imageio_module_format_t buf = (dt_imageio_module_format_t){.mime = dt_control_merge_hdr_mime,
                                                                .levels = dt_control_merge_hdr_levels,
                                                                .bpp = dt_control_merge_hdr_bpp,
                                                                .write_image = dt_control_merge_hdr_process };

  dt_control_merge_hdr_format_t dat = (dt_control_merge_hdr_format_t){.parent = { 0 }, .d = &d };

  int num = 1;
  while(t)
  {
    if(d.abort) goto end;

    const uint32_t imgid = GPOINTER_TO_INT(t->data);

    const gboolean is_scaling =
      dt_conf_is_equal("plugins/lighttable/export/resizing", "scaling");

    dt_imageio_export_with_flags(imgid, "unused", &buf, (dt_imageio_module_data_t *)&dat, TRUE, FALSE, FALSE, TRUE, is_scaling,
                                 FALSE, "pre:rawprepare", FALSE, FALSE, DT_COLORSPACE_NONE, NULL, DT_INTENT_LAST, NULL,
                                 NULL, num, total, NULL);

    t = g_list_next(t);

    /* update the progress bar */
    fraction += 1.0 / (total + 1);
    dt_control_job_set_progress(job, fraction);
    num++;
  }

  if(d.abort) goto end;

// normalize by white level to make clipping at 1.0 work as expected

#ifdef _OPENMP
#pragma omp parallel for schedule(static) default(none) shared(d)
#endif
  for(size_t k = 0; k < (size_t)d.wd * d.ht; k++)
  {
    if(d.weight[k] > 0.0) d.pixels[k] = fmaxf(0.0f, d.pixels[k] / (d.whitelevel * d.weight[k]));
  }

  // output hdr as digital negative with exif data.
  uint8_t *exif = NULL;
  char pathname[PATH_MAX] = { 0 };
  gboolean from_cache = TRUE;
  dt_image_full_path(d.first_imgid, pathname, sizeof(pathname), &from_cache);

  // last param is dng mode
  const int exif_len = dt_exif_read_blob(&exif, pathname, d.first_imgid, 0, d.wd, d.ht, 1);
  char *c = pathname + strlen(pathname);
  while(*c != '.' && c > pathname) c--;
  g_strlcpy(c, "-hdr.dng", sizeof(pathname) - (c - pathname));
  dt_imageio_write_dng(pathname,
                       d.pixels,
                       d.wd,
                       d.ht,
                       exif,
                       exif_len,
                       d.first_filter,
                       (const uint8_t (*)[6])d.first_xtrans,
                       1.0f,
                       (const float (*))d.wb_coeffs,
                       (const char (*))d.camera_makermodel);
  free(exif);

  dt_control_job_set_progress(job, 1.0);

  while(*c != '/' && c > pathname) c--;
  dt_control_log(_("wrote merged HDR `%s'"), c + 1);

  // import new image
  gchar *directory = g_path_get_dirname((const gchar *)pathname);
  dt_film_t film;
  const int filmid = dt_film_new(&film, directory);
  const uint32_t imageid = dt_image_import(filmid, pathname, TRUE, TRUE);
  g_free(directory);

  // refresh the thumbtable view
  dt_collection_update_query(darktable.collection, DT_COLLECTION_CHANGE_RELOAD, DT_COLLECTION_PROP_UNDEF,
                             g_list_prepend(NULL, GINT_TO_POINTER(imageid)));
  DT_DEBUG_CONTROL_SIGNAL_RAISE(darktable.signals, DT_SIGNAL_FILMROLLS_CHANGED);
  dt_control_queue_redraw_center();

end:
  free(d.pixels);
  free(d.weight);

  return 0;
}

static int32_t dt_control_duplicate_images_job_run(dt_job_t *job)
{
  dt_control_image_enumerator_t *params = dt_control_job_get_params(job);
  GList *t = params->index;
  const guint total = g_list_length(t);
  double fraction = 0.0f;
  char message[512] = { 0 };

  dt_undo_start_group(darktable.undo, DT_UNDO_DUPLICATE);

  snprintf(message, sizeof(message), ngettext("duplicating %d image", "duplicating %d images", total), total);
  dt_control_job_set_progress_message(job, message);
  while(t)
  {
    const int imgid = GPOINTER_TO_INT(t->data);
    const int newimgid = dt_image_duplicate(imgid);
    if(newimgid != -1)
    {
      if(GPOINTER_TO_INT(params->data))
        dt_history_delete_on_image(newimgid);
      else
        dt_history_copy_and_paste_on_image(imgid, newimgid, FALSE, NULL, TRUE, TRUE);

      // a duplicate should keep the change time stamp of the original
      dt_image_cache_set_change_timestamp_from_image(darktable.image_cache, newimgid, imgid);

      dt_collection_update_query(darktable.collection, DT_COLLECTION_CHANGE_RELOAD, DT_COLLECTION_PROP_UNDEF, NULL);
    }
    t = g_list_next(t);
    fraction += 1.0 / total;
    dt_control_job_set_progress(job, fraction);
  }

  dt_undo_end_group(darktable.undo);

  DT_DEBUG_CONTROL_SIGNAL_RAISE(darktable.signals, DT_SIGNAL_FILMROLLS_CHANGED);
  dt_control_queue_redraw_center();
  return 0;
}

static int32_t dt_control_flip_images_job_run(dt_job_t *job)
{
  dt_control_image_enumerator_t *params = dt_control_job_get_params(job);
  const int cw = params->flag;
  GList *t = params->index;
  const guint total = g_list_length(t);
  double fraction = 0.0f;
  char message[512] = { 0 };

  dt_undo_start_group(darktable.undo, DT_UNDO_LT_HISTORY);

  snprintf(message, sizeof(message), ngettext("flipping %d image", "flipping %d images", total), total);
  dt_control_job_set_progress_message(job, message);
  while(t)
  {
    const int imgid = GPOINTER_TO_INT(t->data);
    dt_image_flip(imgid, cw);
    t = g_list_next(t);
    fraction += 1.0 / total;
    dt_image_set_aspect_ratio(imgid, FALSE);
    dt_control_job_set_progress(job, fraction);
  }

  dt_undo_end_group(darktable.undo);

  dt_collection_update_query(darktable.collection, DT_COLLECTION_CHANGE_RELOAD, DT_COLLECTION_PROP_ASPECT_RATIO,
                             g_list_copy(params->index));
  dt_control_queue_redraw_center();
  return 0;
}
static int32_t dt_control_monochrome_images_job_run(dt_job_t *job)
{
  dt_control_image_enumerator_t *params = dt_control_job_get_params(job);
  const int32_t mode = params->flag;
  GList *t = params->index;
  const guint total = g_list_length(t);
  char message[512] = { 0 };
  double fraction = 0.0f;

  dt_undo_start_group(darktable.undo, DT_UNDO_FLAGS);

  if(mode == 0)
    snprintf(message, sizeof(message), ngettext("set %d color image", "setting %d color images", total), total);
  else
    snprintf(message, sizeof(message), ngettext("set %d monochrome image", "setting %d monochrome images", total), total);

  dt_control_job_set_progress_message(job, message);
  while(t)
  {
    const int imgid = GPOINTER_TO_INT(t->data);

    if(imgid >= 0)
    {
      dt_image_set_monochrome_flag(imgid, mode == 2);
    }
    else
      fprintf(stderr,"[dt_control_monochrome_images_job_run] got illegal imgid %i\n", imgid);

    t = g_list_next(t);
    fraction += 1.0 / total;
    dt_control_job_set_progress(job, fraction);
  }

  dt_undo_end_group(darktable.undo);

  dt_collection_update_query(darktable.collection, DT_COLLECTION_CHANGE_RELOAD, DT_COLLECTION_PROP_UNDEF,
                             g_list_copy(params->index));
  dt_control_queue_redraw_center();
  return 0;
}

static char *_get_image_list(GList *l)
{
  const guint size = g_list_length(l);
  char num[8];
  char *buffer = calloc(size, sizeof(num));
  gboolean first = TRUE;

  buffer[0] = '\0';

  while(l)
  {
    const int imgid = GPOINTER_TO_INT(l->data);
    snprintf(num, sizeof(num), "%s%6d", first ? "" : ",", imgid);
    g_strlcat(buffer, num, size * sizeof(num));
    l = g_list_next(l);
    first = FALSE;
  }
  return buffer;
}

static void _set_remove_flag(char *imgs)
{
  sqlite3_stmt *stmt = NULL;
  DT_DEBUG_SQLITE3_PREPARE_V2(dt_database_get(darktable.db),
                              "UPDATE main.images SET flags = (flags|?1) WHERE id IN (?2)", -1, &stmt, NULL);
  DT_DEBUG_SQLITE3_BIND_INT(stmt, 1, DT_IMAGE_REMOVE);
  DT_DEBUG_SQLITE3_BIND_TEXT(stmt, 2, imgs, -1, SQLITE_STATIC);
  sqlite3_step(stmt);
  sqlite3_finalize(stmt);
}

static GList *_get_full_pathname(char *imgs)
{
  sqlite3_stmt *stmt = NULL;
  GList *list = NULL;

  DT_DEBUG_SQLITE3_PREPARE_V2(dt_database_get(darktable.db), "SELECT DISTINCT folder || '" G_DIR_SEPARATOR_S "' || filename FROM "
                                                             "main.images i, main.film_rolls f "
                                                             "ON i.film_id = f.id WHERE i.id IN (?1)",
                              -1, &stmt, NULL);
  DT_DEBUG_SQLITE3_BIND_TEXT(stmt, 1, imgs, -1, SQLITE_STATIC);
  while(sqlite3_step(stmt) == SQLITE_ROW)
  {
    list = g_list_prepend(list, g_strdup((const gchar *)sqlite3_column_text(stmt, 0)));
  }
  sqlite3_finalize(stmt);
  return g_list_reverse(list);  // list was built in reverse order, so un-reverse it
}

static int32_t dt_control_remove_images_job_run(dt_job_t *job)
{
  dt_control_image_enumerator_t *params = dt_control_job_get_params(job);
  GList *t = params->index;
  char *imgs = _get_image_list(t);
  const guint total = g_list_length(t);
  char message[512] = { 0 };
  snprintf(message, sizeof(message), ngettext("removing %d image", "removing %d images", total), total);
  dt_control_job_set_progress_message(job, message);
  sqlite3_stmt *stmt = NULL;

  // check that we can safely remove the image
  gboolean remove_ok = TRUE;
  DT_DEBUG_SQLITE3_PREPARE_V2(dt_database_get(darktable.db),
                              "SELECT id FROM main.images WHERE id IN (?2) AND flags&?1=?1", -1, &stmt, NULL);
  DT_DEBUG_SQLITE3_BIND_INT(stmt, 1, DT_IMAGE_LOCAL_COPY);
  DT_DEBUG_SQLITE3_BIND_TEXT(stmt, 2, imgs, -1, SQLITE_STATIC);

  while(sqlite3_step(stmt) == SQLITE_ROW)
  {
    const int imgid = sqlite3_column_int(stmt, 0);
    if(!dt_image_safe_remove(imgid))
    {
      remove_ok = FALSE;
      break;
    }
  }
  sqlite3_finalize(stmt);

  if(!remove_ok)
  {
    dt_control_log(_("cannot remove local copy when the original file is not accessible."));
    free(imgs);
    return 0;
  }

  // update remove status
  _set_remove_flag(imgs);

  dt_collection_update(darktable.collection);

  // We need a list of files to regenerate .xmp files if there are duplicates
  GList *list = _get_full_pathname(imgs);

  free(imgs);

  double fraction = 0.0f;
  while(t)
  {
    int imgid = GPOINTER_TO_INT(t->data);
    dt_image_remove(imgid);
    t = g_list_next(t);
    fraction += 1.0 / total;
    dt_control_job_set_progress(job, fraction);
  }

  while(list)
  {
    char *imgname = (char *)list->data;
    dt_image_synch_all_xmp(imgname);
    list = g_list_delete_link(list, list);
  }
  dt_film_remove_empty();
  dt_collection_update_query(darktable.collection, DT_COLLECTION_CHANGE_RELOAD, DT_COLLECTION_PROP_UNDEF,
                             g_list_copy(params->index));
  DT_DEBUG_CONTROL_SIGNAL_RAISE(darktable.signals, DT_SIGNAL_FILMROLLS_CHANGED);
  dt_control_queue_redraw_center();

  return 0;
}

typedef struct _dt_delete_modal_dialog_t
{
  int send_to_trash;
  const char *filename;
  const char *error_message;

  gint dialog_result;

  dt_pthread_mutex_t mutex;
  pthread_cond_t cond;
} _dt_delete_modal_dialog_t;

enum _dt_delete_status
{
  _DT_DELETE_STATUS_UNKNOWN = 0,
  _DT_DELETE_STATUS_OK_TO_REMOVE = 1,
  _DT_DELETE_STATUS_SKIP_FILE = 2,
  _DT_DELETE_STATUS_STOP_PROCESSING = 3
};

enum _dt_delete_dialog_choice
{
  _DT_DELETE_DIALOG_CHOICE_DELETE = 1,
  _DT_DELETE_DIALOG_CHOICE_DELETE_ALL = 2,
  _DT_DELETE_DIALOG_CHOICE_REMOVE = 3,
  _DT_DELETE_DIALOG_CHOICE_CONTINUE = 4,
  _DT_DELETE_DIALOG_CHOICE_STOP = 5
};

static gboolean _dt_delete_dialog_main_thread(gpointer user_data)
{
  _dt_delete_modal_dialog_t* modal_dialog = (_dt_delete_modal_dialog_t*)user_data;
  dt_pthread_mutex_lock(&modal_dialog->mutex);

  GtkWidget *dialog = gtk_message_dialog_new(
      GTK_WINDOW(dt_ui_main_window(darktable.gui->ui)),
      GTK_DIALOG_DESTROY_WITH_PARENT,
      GTK_MESSAGE_QUESTION,
      GTK_BUTTONS_NONE,
      modal_dialog->send_to_trash
        ? _("could not send %s to trash%s%s")
        : _("could not physically delete %s%s%s"),
      modal_dialog->filename,
      modal_dialog->error_message != NULL ? ": " : "",
      modal_dialog->error_message != NULL ? modal_dialog->error_message : "");
#ifdef GDK_WINDOWING_QUARTZ
  dt_osx_disallow_fullscreen(dialog);
#endif

  if(modal_dialog->send_to_trash)
  {
    gtk_dialog_add_button(GTK_DIALOG(dialog), _("physically delete"), _DT_DELETE_DIALOG_CHOICE_DELETE);
    gtk_dialog_add_button(GTK_DIALOG(dialog), _("physically delete all files"), _DT_DELETE_DIALOG_CHOICE_DELETE_ALL);
  }
  gtk_dialog_add_button(GTK_DIALOG(dialog), _("only remove from the image library"), _DT_DELETE_DIALOG_CHOICE_REMOVE);
  gtk_dialog_add_button(GTK_DIALOG(dialog), _("skip to next file"), _DT_DELETE_DIALOG_CHOICE_CONTINUE);
  gtk_dialog_add_button(GTK_DIALOG(dialog), _("stop process"), _DT_DELETE_DIALOG_CHOICE_STOP);

  gtk_window_set_title(
      GTK_WINDOW(dialog),
      modal_dialog->send_to_trash
        ? _("trashing error")
        : _("deletion error"));
  modal_dialog->dialog_result = gtk_dialog_run(GTK_DIALOG(dialog));
  gtk_widget_destroy(dialog);

  pthread_cond_signal(&modal_dialog->cond);

  dt_pthread_mutex_unlock(&modal_dialog->mutex);

  // Don't call again on next idle time
  return FALSE;
}

static gint _dt_delete_file_display_modal_dialog(int send_to_trash, const char *filename, const char *error_message)
{
  _dt_delete_modal_dialog_t modal_dialog;
  modal_dialog.send_to_trash = send_to_trash;
  modal_dialog.filename = filename;
  modal_dialog.error_message = error_message;

  modal_dialog.dialog_result = GTK_RESPONSE_NONE;

  dt_pthread_mutex_init(&modal_dialog.mutex, NULL);
  pthread_cond_init(&modal_dialog.cond, NULL);

  dt_pthread_mutex_lock(&modal_dialog.mutex);

  gdk_threads_add_idle(_dt_delete_dialog_main_thread, &modal_dialog);
  while (modal_dialog.dialog_result == GTK_RESPONSE_NONE)
    dt_pthread_cond_wait(&modal_dialog.cond, &modal_dialog.mutex);

  dt_pthread_mutex_unlock(&modal_dialog.mutex);
  dt_pthread_mutex_destroy(&modal_dialog.mutex);
  pthread_cond_destroy(&modal_dialog.cond);

  return modal_dialog.dialog_result;
}

static enum _dt_delete_status delete_file_from_disk(const char *filename, gboolean *delete_on_trash_error)
{
  enum _dt_delete_status delete_status = _DT_DELETE_STATUS_UNKNOWN;

  GFile *gfile = g_file_new_for_path(filename);
  int send_to_trash = dt_conf_get_bool("send_to_trash");

  while (delete_status == _DT_DELETE_STATUS_UNKNOWN)
  {
    gboolean delete_success = FALSE;
    GError *gerror = NULL;
    if(send_to_trash)
    {
#ifdef __APPLE__
      delete_success = dt_osx_file_trash(filename, &gerror);
#elif defined(_WIN32)
      delete_success = dt_win_file_trash(gfile, NULL /*cancellable*/, &gerror);
#else
      delete_success = g_file_trash(gfile, NULL /*cancellable*/, &gerror);
#endif
    }
    else
    {
      delete_success = g_file_delete(gfile, NULL /*cancellable*/, &gerror);
    }

    // Delete is a success or the file does not exists: OK to remove from darktable
    if(delete_success
        || g_error_matches(gerror, G_IO_ERROR, G_IO_ERROR_NOT_FOUND))
    {
      delete_status = _DT_DELETE_STATUS_OK_TO_REMOVE;
    }
    else if(send_to_trash && *delete_on_trash_error)
    {
      // Loop again, this time delete instead of trashing
      delete_status = _DT_DELETE_STATUS_UNKNOWN;
      send_to_trash = FALSE;
    }
    else
    {
      const char *filename_display = NULL;
      GFileInfo *gfileinfo = g_file_query_info(
          gfile,
          G_FILE_ATTRIBUTE_STANDARD_DISPLAY_NAME,
          G_FILE_QUERY_INFO_NONE,
          NULL /*cancellable*/,
          NULL /*error*/);
      if(gfileinfo != NULL)
        filename_display = g_file_info_get_attribute_string(
            gfileinfo,
            G_FILE_ATTRIBUTE_STANDARD_DISPLAY_NAME);

      gint res = _dt_delete_file_display_modal_dialog(
          send_to_trash,
          filename_display == NULL ? filename : filename_display,
          gerror == NULL ? NULL : gerror->message);
      g_object_unref(gfileinfo);
      if(send_to_trash && res == _DT_DELETE_DIALOG_CHOICE_DELETE)
      {
        // Loop again, this time delete instead of trashing
        delete_status = _DT_DELETE_STATUS_UNKNOWN;
        send_to_trash = FALSE;
      }
      else if(send_to_trash && res == _DT_DELETE_DIALOG_CHOICE_DELETE_ALL)
      {
        // Loop again, this time delete instead of trashing
        delete_status = _DT_DELETE_STATUS_UNKNOWN;
        send_to_trash = FALSE;
        *delete_on_trash_error = TRUE;
      }
      else if(res == _DT_DELETE_DIALOG_CHOICE_REMOVE)
      {
        delete_status = _DT_DELETE_STATUS_OK_TO_REMOVE;
      }
      else if(res == _DT_DELETE_DIALOG_CHOICE_CONTINUE)
      {
        delete_status = _DT_DELETE_STATUS_SKIP_FILE;
      }
      else
      {
        delete_status = _DT_DELETE_STATUS_STOP_PROCESSING;
      }
    }
    if(gerror != NULL)
      g_error_free(gerror);
  }

  if(gfile != NULL)
    g_object_unref(gfile);

  return delete_status;
}


static int32_t dt_control_delete_images_job_run(dt_job_t *job)
{
  dt_control_image_enumerator_t *params = dt_control_job_get_params(job);
  GList *t = params->index;
  char *imgs = _get_image_list(t);
  char imgidstr[25] = { 0 };
  const guint total = g_list_length(t);
  double fraction = 0.0f;
  char message[512] = { 0 };
  gboolean delete_on_trash_error = FALSE;
  if(dt_conf_get_bool("send_to_trash"))
    snprintf(message, sizeof(message), ngettext("trashing %d image", "trashing %d images", total), total);
  else
    snprintf(message, sizeof(message), ngettext("deleting %d image", "deleting %d images", total), total);
  dt_control_job_set_progress_message(job, message);

  sqlite3_stmt *stmt;

  dt_collection_update(darktable.collection);

  // We need a list of files to regenerate .xmp files if there are duplicates
  GList *list = _get_full_pathname(imgs);

  free(imgs);

  DT_DEBUG_SQLITE3_PREPARE_V2(dt_database_get(darktable.db),
                              "SELECT COUNT(*) FROM main.images WHERE filename IN (SELECT filename FROM "
                              "main.images WHERE id = ?1) AND film_id IN (SELECT film_id FROM main.images WHERE "
                              "id = ?1)", -1, &stmt, NULL);
  while(t)
  {
    enum _dt_delete_status delete_status = _DT_DELETE_STATUS_UNKNOWN;
    const int imgid = GPOINTER_TO_INT(t->data);
    char filename[PATH_MAX] = { 0 };
    gboolean from_cache = FALSE;
    dt_image_full_path(imgid, filename, sizeof(filename), &from_cache);

#ifdef _WIN32
    char *dirname = g_path_get_dirname(filename);
#endif

    int duplicates = 0;
    DT_DEBUG_SQLITE3_BIND_INT(stmt, 1, imgid);
    if(sqlite3_step(stmt) == SQLITE_ROW) duplicates = sqlite3_column_int(stmt, 0);
    sqlite3_reset(stmt);
    sqlite3_clear_bindings(stmt);

    // remove from disk:
    if(duplicates == 1)
    {
      // first check for local copies, never delete a file whose original file is not accessible
      if(dt_image_local_copy_reset(imgid))
        goto delete_next_file;

      snprintf(imgidstr, sizeof(imgidstr), "%d", imgid);
      _set_remove_flag(imgidstr);
      dt_image_remove(imgid);

      // there are no further duplicates so we can remove the source data file
      delete_status = delete_file_from_disk(filename, &delete_on_trash_error);
      if(delete_status != _DT_DELETE_STATUS_OK_TO_REMOVE)
        goto delete_next_file;

      // all sidecar files - including left-overs - can be deleted;
      // left-overs can result when previously duplicates have been REMOVED;
      // no need to keep them as the source data file is gone.

      GList *files = dt_image_find_duplicates(filename);

      for(GList *file_iter = files; file_iter; file_iter = g_list_next(file_iter))
      {
        delete_status = delete_file_from_disk(file_iter->data, &delete_on_trash_error);
        if(delete_status != _DT_DELETE_STATUS_OK_TO_REMOVE)
          break;
      }

      g_list_free_full(files, g_free);
    }
    else
    {
      // don't remove the actual source data if there are further duplicates using it;
      // just delete the xmp file of the duplicate selected.

      dt_image_path_append_version(imgid, filename, sizeof(filename));
      g_strlcat(filename, ".xmp", sizeof(filename));

      // remove image from db first ...
      snprintf(imgidstr, sizeof(imgidstr), "%d", imgid);
      _set_remove_flag(imgidstr);
      dt_image_remove(imgid);

      // ... and delete afterwards because removing will re-write the XMP
      delete_status = delete_file_from_disk(filename, &delete_on_trash_error);
    }

delete_next_file:
#ifdef _WIN32
    g_free(dirname);
#endif
    t = g_list_next(t);
    fraction += 1.0 / total;
    dt_control_job_set_progress(job, fraction);
    if(delete_status == _DT_DELETE_STATUS_STOP_PROCESSING)
      break;
  }

  sqlite3_finalize(stmt);

  while(list)
  {
    char *imgname = (char *)list->data;
    dt_image_synch_all_xmp(imgname);
    list = g_list_delete_link(list, list);
  }
  g_list_free(list);
  dt_film_remove_empty();
  dt_collection_update_query(darktable.collection, DT_COLLECTION_CHANGE_RELOAD, DT_COLLECTION_PROP_UNDEF,
                             g_list_copy(params->index));
  DT_DEBUG_CONTROL_SIGNAL_RAISE(darktable.signals, DT_SIGNAL_FILMROLLS_CHANGED);
  dt_control_queue_redraw_center();
  return 0;
}

static int32_t dt_control_gpx_apply_job_run(dt_job_t *job)
{
  dt_control_image_enumerator_t *params = dt_control_job_get_params(job);
  GList *t = params->index;
  struct dt_gpx_t *gpx = NULL;
  uint32_t cntr = 0;
  const dt_control_gpx_apply_t *d = params->data;
  const gchar *filename = d->filename;
  const gchar *tz = d->tz;
  /* do we have any selected images */
  if(!t) goto bail_out;

  /* try parse the gpx data */
  gpx = dt_gpx_new(filename);
  if(!gpx)
  {
    dt_control_log(_("failed to parse GPX file"));
    goto bail_out;
  }

  GTimeZone *tz_camera = (tz == NULL) ? g_time_zone_new_utc() : g_time_zone_new(tz);
  if(!tz_camera) goto bail_out;

  GList *imgs = NULL;
  GArray *gloc = g_array_new(FALSE, FALSE, sizeof(dt_image_geoloc_t));
  /* go thru each selected image and lookup location in gpx */
  do
  {
    dt_image_geoloc_t geoloc;
    int imgid = GPOINTER_TO_INT(t->data);

    /* get image */
    const dt_image_t *cimg = dt_image_cache_get(darktable.image_cache, imgid, 'r');
    if(!cimg) continue;

    GDateTime *exif_time = dt_datetime_img_to_gdatetime(cimg, tz_camera);

    /* release the lock */
    dt_image_cache_read_release(darktable.image_cache, cimg);
    if(!exif_time) continue;
    GDateTime *utc_time = g_date_time_to_timezone(exif_time, darktable.utc_tz);
    g_date_time_unref(exif_time);
    if(!utc_time) continue;

    /* only update image location if time is within gpx tack range */
    if(dt_gpx_get_location(gpx, utc_time, &geoloc))
    {
      // takes the option to include the grouped images
      GList *grps = dt_grouping_get_group_images(imgid);
      for(GList *grp = grps; grp; grp = g_list_next(grp))
      {
        imgs = g_list_prepend(imgs, grp->data);
        g_array_append_val(gloc, geoloc);
        cntr++;
      }
      g_list_free(grps);
    }
    g_date_time_unref(utc_time);
  } while((t = g_list_next(t)) != NULL);
  imgs = g_list_reverse(imgs);

  dt_image_set_images_locations(imgs, gloc, TRUE);

  dt_control_log(ngettext("applied matched GPX location onto %d image",
                          "applied matched GPX location onto %d images", cntr), cntr);

  g_time_zone_unref(tz_camera);
  dt_gpx_destroy(gpx);
  g_array_unref(gloc);
  DT_DEBUG_CONTROL_SIGNAL_RAISE(darktable.signals, DT_SIGNAL_GEOTAG_CHANGED, imgs, 0);
  return 0;

bail_out:
  if(gpx) dt_gpx_destroy(gpx);

  return 1;
}

static int32_t dt_control_move_images_job_run(dt_job_t *job)
{
  return _generic_dt_control_fileop_images_job_run(job, &dt_image_move, _("moving %d image"),
                                                   _("moving %d images"));
}

static int32_t dt_control_copy_images_job_run(dt_job_t *job)
{
  return _generic_dt_control_fileop_images_job_run(job, &dt_image_copy, _("copying %d image"),
                                                   _("copying %d images"));
}

static int32_t dt_control_local_copy_images_job_run(dt_job_t *job)
{
  dt_control_image_enumerator_t *params = (dt_control_image_enumerator_t *)dt_control_job_get_params(job);
  GList *t = params->index;
  guint tagid = 0;
  const guint total = g_list_length(t);
  double fraction = 0;
  const gboolean is_copy = params->flag == 1;
  char message[512] = { 0 };

  if(is_copy)
    snprintf(message, sizeof(message),
             ngettext("creating local copy of %d image", "creating local copies of %d images", total), total);
  else
    snprintf(message, sizeof(message),
             ngettext("removing local copy of %d image", "removing local copies of %d images", total), total);

  dt_control_log("%s", message);
  dt_control_job_set_progress_message(job, message);

  dt_tag_new("darktable|local-copy", &tagid);

  gboolean tag_change = FALSE;
  while(t && dt_control_job_get_state(job) != DT_JOB_STATE_CANCELLED)
  {
    const int imgid = GPOINTER_TO_INT(t->data);
    if(is_copy)
    {
      if(dt_image_local_copy_set(imgid) == 0)
      {
        if(dt_tag_attach(tagid, imgid, FALSE, FALSE)) tag_change = TRUE;
      }
    }
    else
    {
      if(dt_image_local_copy_reset(imgid) == 0)
      {
        if(dt_tag_detach(tagid, imgid, FALSE, FALSE)) tag_change = TRUE;
      }
    }
    t = g_list_next(t);

    fraction += 1.0 / total;
    dt_control_job_set_progress(job, fraction);
  }

  dt_collection_update_query(darktable.collection, DT_COLLECTION_CHANGE_RELOAD, DT_COLLECTION_PROP_LOCAL_COPY,
                             g_list_copy(params->index));
  if(tag_change) DT_DEBUG_CONTROL_SIGNAL_RAISE(darktable.signals, DT_SIGNAL_TAG_CHANGED);
  DT_DEBUG_CONTROL_SIGNAL_RAISE(darktable.signals, DT_SIGNAL_FILMROLLS_CHANGED);
  dt_control_queue_redraw_center();
  return 0;
}

static int32_t dt_control_refresh_exif_run(dt_job_t *job)
{
  dt_control_image_enumerator_t *params = (dt_control_image_enumerator_t *)dt_control_job_get_params(job);
  GList *t = params->index;
<<<<<<< HEAD
  const guint total = g_list_length(t);
=======
  GList *imgs = g_list_copy(t);
  guint total = g_list_length(t);
>>>>>>> 40a7bb03
  double fraction = 0.0f;
  char message[512] = { 0 };
  snprintf(message, sizeof(message), ngettext("refreshing info for %d image", "refreshing info for %d images", total), total);
  dt_control_job_set_progress_message(job, message);
  while(t)
  {
    const int imgid = GPOINTER_TO_INT(t->data);
    if(imgid >= 0)
    {
      gboolean from_cache = TRUE;
      char sourcefile[PATH_MAX];
      dt_image_full_path(imgid, sourcefile, sizeof(sourcefile), &from_cache);

      dt_image_t *img = dt_image_cache_get(darktable.image_cache, imgid, 'w');
      if(img)
      {
        const uint32_t flags = img->flags;
        dt_exif_read(img, sourcefile);
        if(dt_conf_get_bool("ui_last/ignore_exif_rating"))
          img->flags = flags;
        dt_image_cache_write_release(darktable.image_cache, img, DT_IMAGE_CACHE_SAFE);
      }
      else
        fprintf(stderr,"[dt_control_refresh_exif_run] couldn't dt_image_cache_get for imgid %i\n", imgid);

      DT_DEBUG_CONTROL_SIGNAL_RAISE(darktable.signals, DT_SIGNAL_DEVELOP_IMAGE_CHANGED);
    }
    else
      fprintf(stderr,"[dt_control_refresh_exif_run] illegal imgid %i\n", imgid);

    t = g_list_next(t);
    fraction += 1.0 / total;
    dt_control_job_set_progress(job, fraction);
  }
  dt_collection_update_query(darktable.collection, DT_COLLECTION_CHANGE_RELOAD, DT_COLLECTION_PROP_UNDEF,
                             g_list_copy(params->index));
  DT_DEBUG_CONTROL_SIGNAL_RAISE(darktable.signals, DT_SIGNAL_TAG_CHANGED);
  DT_DEBUG_CONTROL_SIGNAL_RAISE(darktable.signals, DT_SIGNAL_IMAGE_INFO_CHANGED, imgs);
  dt_control_queue_redraw_center();
  return 0;
}


static int32_t dt_control_export_job_run(dt_job_t *job)
{
  dt_control_image_enumerator_t *params = (dt_control_image_enumerator_t *)dt_control_job_get_params(job);
  dt_control_export_t *settings = (dt_control_export_t *)params->data;
  GList *t = params->index;
  dt_imageio_module_format_t *mformat = dt_imageio_get_format_by_index(settings->format_index);
  g_assert(mformat);
  dt_imageio_module_storage_t *mstorage = dt_imageio_get_storage_by_index(settings->storage_index);
  g_assert(mstorage);
  dt_imageio_module_data_t *sdata = settings->sdata;

  gboolean tag_change = FALSE;

  // get a thread-safe fdata struct (one jpeg struct per thread etc):
  dt_imageio_module_data_t *fdata = mformat->get_params(mformat);

  if(mstorage->initialize_store)
  {
    if(mstorage->initialize_store(mstorage, sdata, &mformat, &fdata, &t, settings->high_quality, settings->upscale))
    {
      // bail out, something went wrong
      goto end;
    }
    mformat->set_params(mformat, fdata, mformat->params_size(mformat));
    mstorage->set_params(mstorage, sdata, mstorage->params_size(mstorage));
  }

  // Get max dimensions...
  uint32_t w, h, fw, fh, sw, sh;
  fw = fh = sw = sh = 0;
  mstorage->dimension(mstorage, sdata, &sw, &sh);
  mformat->dimension(mformat, fdata, &fw, &fh);

  if(sw == 0 || fw == 0)
    w = sw > fw ? sw : fw;
  else
    w = sw < fw ? sw : fw;

  if(sh == 0 || fh == 0)
    h = sh > fh ? sh : fh;
  else
    h = sh < fh ? sh : fh;

  const guint total = g_list_length(t);
  if(total > 0)
    dt_control_log(ngettext("exporting %d image..", "exporting %d images..", total), total);
  else
    dt_control_log(_("no image to export"));

  double fraction = 0;

  // set up the fdata struct
  fdata->max_width = (settings->max_width != 0 && w != 0) ? MIN(w, settings->max_width) : MAX(w, settings->max_width);
  fdata->max_height = (settings->max_height != 0 && h != 0) ? MIN(h, settings->max_height) : MAX(h, settings->max_height);
  g_strlcpy(fdata->style, settings->style, sizeof(fdata->style));
  fdata->style_append = settings->style_append;
  // Invariant: the tagid for 'darktable|changed' will not change while this function runs. Is this a
  // sensible assumption?
  guint tagid = 0, etagid = 0;
  dt_tag_new("darktable|changed", &tagid);
  dt_tag_new("darktable|exported", &etagid);

  dt_export_metadata_t metadata;
  metadata.flags = 0;
  metadata.list = dt_util_str_to_glist("\1", settings->metadata_export);
  if(metadata.list)
  {
    metadata.flags = strtol(metadata.list->data, NULL, 16);
    metadata.list = g_list_remove(metadata.list, metadata.list->data);
  }

  while(t && dt_control_job_get_state(job) != DT_JOB_STATE_CANCELLED)
  {
    const int imgid = GPOINTER_TO_INT(t->data);
    t = g_list_next(t);
    const guint num = total - g_list_length(t);

    // progress message
    char message[512] = { 0 };
    snprintf(message, sizeof(message), _("exporting %d / %d to %s"), num, total, mstorage->name(mstorage));
    // update the message. initialize_store() might have changed the number of images
    dt_control_job_set_progress_message(job, message);

    // remove 'changed' tag from image
    if(dt_tag_detach(tagid, imgid, FALSE, FALSE)) tag_change = TRUE;
    // make sure the 'exported' tag is set on the image
    if(dt_tag_attach(etagid, imgid, FALSE, FALSE)) tag_change = TRUE;

    /* register export timestamp in cache */
    dt_image_cache_set_export_timestamp(darktable.image_cache, imgid);

    // check if image still exists:
    const dt_image_t *image = dt_image_cache_get(darktable.image_cache, (int32_t)imgid, 'r');
    if(image)
    {
      char imgfilename[PATH_MAX] = { 0 };
      gboolean from_cache = TRUE;
      dt_image_full_path(image->id, imgfilename, sizeof(imgfilename), &from_cache);
      if(!g_file_test(imgfilename, G_FILE_TEST_IS_REGULAR))
      {
        dt_control_log(_("image `%s' is currently unavailable"), image->filename);
        fprintf(stderr, "image `%s' is currently unavailable\n", imgfilename);
        // dt_image_remove(imgid);
        dt_image_cache_read_release(darktable.image_cache, image);
      }
      else
      {
        dt_image_cache_read_release(darktable.image_cache, image);
        if(mstorage->store(mstorage, sdata, imgid, mformat, fdata, num, total, settings->high_quality, settings->upscale,
                           settings->export_masks, settings->icc_type, settings->icc_filename, settings->icc_intent,
                           &metadata) != 0)
          dt_control_job_cancel(job);
      }
    }

    fraction += 1.0 / total;
    if(fraction > 1.0) fraction = 1.0;
    dt_control_job_set_progress(job, fraction);
  }
  g_list_free_full(metadata.list, g_free);

  if(mstorage->finalize_store) mstorage->finalize_store(mstorage, sdata);

end:
  // all threads free their fdata
  mformat->free_params(mformat, fdata);

  // notify the user via the window manager
  dt_ui_notify_user();

  if(tag_change) DT_DEBUG_CONTROL_SIGNAL_RAISE(darktable.signals, DT_SIGNAL_TAG_CHANGED);
  return 0;
}

static dt_control_image_enumerator_t *dt_control_gpx_apply_alloc()
{
  dt_control_image_enumerator_t *params = dt_control_image_enumerator_alloc();
  if(!params) return NULL;

  params->data = calloc(1, sizeof(dt_control_gpx_apply_t));
  if(!params->data)
  {
    dt_control_image_enumerator_cleanup(params);
    return NULL;
  }

  return params;
}

static void dt_control_gpx_apply_job_cleanup(void *p)
{
  dt_control_image_enumerator_t *params = p;

  dt_control_gpx_apply_t *data = params->data;
  params->data = NULL;
  g_free(data->filename);
  g_free(data->tz);

  free(data);

  dt_control_image_enumerator_cleanup(params);
}

static dt_job_t *_control_gpx_apply_job_create(const gchar *filename, int32_t filmid,
                                               const gchar *tz, GList *imgs)
{
  dt_job_t *job = dt_control_job_create(&dt_control_gpx_apply_job_run, "gpx apply");
  if(!job) return NULL;
  dt_control_image_enumerator_t *params = dt_control_gpx_apply_alloc();
  if(!params)
  {
    dt_control_job_dispose(job);
    return NULL;
  }
  dt_control_job_set_params(job, params, dt_control_gpx_apply_job_cleanup);

  if(filmid != -1)
    dt_control_image_enumerator_job_film_init(params, filmid);
  else if(!imgs)
    params->index = dt_act_on_get_images(TRUE, TRUE, FALSE);
  else
    params->index = imgs;
  dt_control_gpx_apply_t *data = params->data;
  data->filename = g_strdup(filename);
  data->tz = g_strdup(tz);

  return job;
}

void dt_control_merge_hdr()
{
  dt_control_add_job(darktable.control, DT_JOB_QUEUE_USER_FG,
                     dt_control_generic_images_job_create(&dt_control_merge_hdr_job_run, N_("merge hdr image"), 0,
                                                          NULL, PROGRESS_CANCELLABLE, TRUE));
}

void dt_control_gpx_apply(const gchar *filename, int32_t filmid, const gchar *tz, GList *imgs)
{
  dt_control_add_job(darktable.control, DT_JOB_QUEUE_USER_FG,
                     _control_gpx_apply_job_create(filename, filmid, tz, imgs));
}

void dt_control_duplicate_images(gboolean virgin)
{
  dt_control_add_job(darktable.control, DT_JOB_QUEUE_USER_FG,
                     dt_control_generic_images_job_create(&dt_control_duplicate_images_job_run,
                                                          N_("duplicate images"), 0, GINT_TO_POINTER(virgin), PROGRESS_SIMPLE, TRUE));
}

void dt_control_flip_images(const int32_t cw)
{
  dt_control_add_job(darktable.control, DT_JOB_QUEUE_USER_FG,
                     dt_control_generic_images_job_create(&dt_control_flip_images_job_run, N_("flip images"), cw,
                                                          NULL, PROGRESS_SIMPLE, TRUE));
}

void dt_control_monochrome_images(const int32_t mode)
{
  dt_control_add_job(darktable.control, DT_JOB_QUEUE_USER_FG,
                     dt_control_generic_images_job_create(&dt_control_monochrome_images_job_run, N_("set monochrome images"), mode,
                                                          NULL, PROGRESS_SIMPLE, TRUE));
}

gboolean dt_control_remove_images()
{
  // get all selected images now, to avoid the set changing during ui interaction
  dt_job_t *job = dt_control_generic_images_job_create(&dt_control_remove_images_job_run, N_("remove images"), 0,
                                                       NULL, PROGRESS_SIMPLE, FALSE);
  if(dt_conf_get_bool("ask_before_remove"))
  {
    GtkWidget *dialog;
    GtkWidget *win = dt_ui_main_window(darktable.gui->ui);

    const dt_control_image_enumerator_t *e = (dt_control_image_enumerator_t *)dt_control_job_get_params(job);
    const int number = g_list_length(e->index);
    if(number == 0)
    {
      dt_control_job_dispose(job);
      return TRUE;
    }

    dialog = gtk_message_dialog_new(
        GTK_WINDOW(win), GTK_DIALOG_DESTROY_WITH_PARENT, GTK_MESSAGE_QUESTION, GTK_BUTTONS_YES_NO,
        ngettext("do you really want to remove %d image from darktable\n(without deleting file on disk)?",
                 "do you really want to remove %d images from darktable\n(without deleting files on disk)?", number),
        number);
#ifdef GDK_WINDOWING_QUARTZ
    dt_osx_disallow_fullscreen(dialog);
#endif

    gtk_window_set_title(GTK_WINDOW(dialog), ngettext(_("remove image?"), _("remove images?"), number));
    gint res = gtk_dialog_run(GTK_DIALOG(dialog));
    gtk_widget_destroy(dialog);
    if(res != GTK_RESPONSE_YES)
    {
      dt_control_job_dispose(job);
      return FALSE;
    }
  }
  dt_control_add_job(darktable.control, DT_JOB_QUEUE_USER_FG, job);
  return TRUE;
}

void dt_control_delete_images()
{
  // first get all selected images, to avoid the set changing during ui interaction
  dt_job_t *job = dt_control_generic_images_job_create(&dt_control_delete_images_job_run, N_("delete images"), 0,
                                                       NULL, PROGRESS_SIMPLE, FALSE);
  int send_to_trash = dt_conf_get_bool("send_to_trash");
  if(dt_conf_get_bool("ask_before_delete"))
  {
    GtkWidget *dialog;
    GtkWidget *win = dt_ui_main_window(darktable.gui->ui);

    const dt_control_image_enumerator_t *e = (dt_control_image_enumerator_t *)dt_control_job_get_params(job);
    const int number = g_list_length(e->index);

    // Do not show the dialog if no image is selected:
    if(number == 0)
    {
      dt_control_job_dispose(job);
      return;
    }

    dialog = gtk_message_dialog_new(
        GTK_WINDOW(win), GTK_DIALOG_DESTROY_WITH_PARENT, GTK_MESSAGE_QUESTION, GTK_BUTTONS_YES_NO,
        send_to_trash ? ngettext("do you really want to physically delete %d image\n(using trash if possible)?",
                                 "do you really want to physically delete %d images\n(using trash if possible)?", number)
                      : ngettext("do you really want to physically delete %d image from disk?",
                                 "do you really want to physically delete %d images from disk?", number),
        number);
#ifdef GDK_WINDOWING_QUARTZ
    dt_osx_disallow_fullscreen(dialog);
#endif

    gtk_window_set_title(GTK_WINDOW(dialog), ngettext(_("delete image?"), _("delete images?"), number));
    gint res = gtk_dialog_run(GTK_DIALOG(dialog));
    gtk_widget_destroy(dialog);
    if(res != GTK_RESPONSE_YES)
    {
      dt_control_job_dispose(job);
      return;
    }
  }
  dt_control_add_job(darktable.control, DT_JOB_QUEUE_USER_FG, job);
}

void dt_control_delete_image(int imgid)
{
  // first get all selected images, to avoid the set changing during ui interaction
  dt_job_t *job = dt_control_generic_image_job_create(&dt_control_delete_images_job_run, N_("delete images"), 0,
                                                      NULL, PROGRESS_SIMPLE, imgid);
  int send_to_trash = dt_conf_get_bool("send_to_trash");
  if(dt_conf_get_bool("ask_before_delete"))
  {
    GtkWidget *dialog;
    GtkWidget *win = dt_ui_main_window(darktable.gui->ui);

    // Do not show the dialog if no valid image
    if(imgid < 1)
    {
      dt_control_job_dispose(job);
      return;
    }

    dialog = gtk_message_dialog_new(
        GTK_WINDOW(win), GTK_DIALOG_DESTROY_WITH_PARENT, GTK_MESSAGE_QUESTION, GTK_BUTTONS_YES_NO,
        send_to_trash ? _("do you really want to physically delete selected image (using trash if possible)?")
                      : _("do you really want to physically delete selected image from disk?"));
#ifdef GDK_WINDOWING_QUARTZ
    dt_osx_disallow_fullscreen(dialog);
#endif

    gtk_window_set_title(GTK_WINDOW(dialog), _("delete image?"));
    gint res = gtk_dialog_run(GTK_DIALOG(dialog));
    gtk_widget_destroy(dialog);
    if(res != GTK_RESPONSE_YES)
    {
      dt_control_job_dispose(job);
      return;
    }
  }
  dt_control_add_job(darktable.control, DT_JOB_QUEUE_USER_FG, job);
}

void dt_control_move_images()
{
  // Open file chooser dialog
  gchar *dir = NULL;
  GtkWidget *win = dt_ui_main_window(darktable.gui->ui);

  dt_job_t *job = dt_control_generic_images_job_create(&dt_control_move_images_job_run, N_("move images"), 0, dir,
                                                       PROGRESS_CANCELLABLE, FALSE);
  const dt_control_image_enumerator_t *e = (dt_control_image_enumerator_t *)dt_control_job_get_params(job);
  const int number = g_list_length(e->index);
  if(number == 0)
  {
    dt_control_job_dispose(job);
    return;
  }

  GtkFileChooserNative *filechooser = gtk_file_chooser_native_new(
        _("select directory"), GTK_WINDOW(win), GTK_FILE_CHOOSER_ACTION_SELECT_FOLDER,
        _("_select as destination"), _("_cancel"));

  dt_conf_get_folder_to_file_chooser("ui_last/copymove_path", GTK_FILE_CHOOSER(filechooser));
  if(gtk_native_dialog_run(GTK_NATIVE_DIALOG(filechooser)) == GTK_RESPONSE_ACCEPT)
  {
    dir = gtk_file_chooser_get_filename(GTK_FILE_CHOOSER(filechooser));
    dt_conf_set_folder_from_file_chooser("ui_last/copymove_path", GTK_FILE_CHOOSER(filechooser));
  }
  g_object_unref(filechooser);

  if(!dir || !g_file_test(dir, G_FILE_TEST_IS_DIR)) goto abort;

  // ugly, but we need to set this after constructing the job:
  ((dt_control_image_enumerator_t *)dt_control_job_get_params(job))->data = dir;
  // the job's cleanup function is responsible for freeing dir, so we don't do that here

  if(dt_conf_get_bool("ask_before_move"))
  {
    GtkWidget *dialog = gtk_message_dialog_new(GTK_WINDOW(win), GTK_DIALOG_DESTROY_WITH_PARENT,
                                               GTK_MESSAGE_QUESTION, GTK_BUTTONS_YES_NO,
                                               ngettext("do you really want to physically move %d image to %s?\n"
                                                        "(all duplicates will be moved along)",
                                                        "do you really want to physically move %d images to %s?\n"
                                                        "(all duplicates will be moved along)",
                                                        number),
                                               number, dir);
#ifdef GDK_WINDOWING_QUARTZ
    dt_osx_disallow_fullscreen(dialog);
#endif
    gtk_window_set_title(GTK_WINDOW(dialog), ngettext("move image?", "move images?", number));

    gint res = gtk_dialog_run(GTK_DIALOG(dialog));
    gtk_widget_destroy(dialog);

    if(res != GTK_RESPONSE_YES) goto abort;
  }

  dt_control_add_job(darktable.control, DT_JOB_QUEUE_USER_FG, job);
  return;

abort:
  g_free(dir);
  dt_control_job_dispose(job);
}

void dt_control_copy_images()
{
  // Open file chooser dialog
  gchar *dir = NULL;
  GtkWidget *win = dt_ui_main_window(darktable.gui->ui);
  dt_job_t *job = dt_control_generic_images_job_create(&dt_control_copy_images_job_run, N_("copy images"), 0, dir,
                                                       PROGRESS_CANCELLABLE, FALSE);
  const dt_control_image_enumerator_t *e = (dt_control_image_enumerator_t *)dt_control_job_get_params(job);
  const int number = g_list_length(e->index);
  if(number == 0)
  {
    dt_control_job_dispose(job);
    return;
  }

  GtkFileChooserNative *filechooser = gtk_file_chooser_native_new(
        _("select directory"), GTK_WINDOW(win), GTK_FILE_CHOOSER_ACTION_SELECT_FOLDER,
        _("_select as destination"), _("_cancel"));

  dt_conf_get_folder_to_file_chooser("ui_last/copymove_path", GTK_FILE_CHOOSER(filechooser));
  if(gtk_native_dialog_run(GTK_NATIVE_DIALOG(filechooser)) == GTK_RESPONSE_ACCEPT)
  {
    dir = gtk_file_chooser_get_filename(GTK_FILE_CHOOSER(filechooser));
    dt_conf_set_folder_from_file_chooser("ui_last/copymove_path", GTK_FILE_CHOOSER(filechooser));
  }
  g_object_unref(filechooser);

  if(!dir || !g_file_test(dir, G_FILE_TEST_IS_DIR)) goto abort;

  // ugly, but we need to set this after constructing the job:
  ((dt_control_image_enumerator_t *)dt_control_job_get_params(job))->data = dir;
  // the job's cleanup function is responsible for freeing dir, so we don't do that here

  if(dt_conf_get_bool("ask_before_copy"))
  {
    GtkWidget *dialog = gtk_message_dialog_new(
        GTK_WINDOW(win), GTK_DIALOG_DESTROY_WITH_PARENT, GTK_MESSAGE_QUESTION, GTK_BUTTONS_YES_NO,
        ngettext("do you really want to physically copy %d image to %s?",
                 "do you really want to physically copy %d images to %s?", number),
        number, dir);
#ifdef GDK_WINDOWING_QUARTZ
    dt_osx_disallow_fullscreen(dialog);
#endif
    gtk_window_set_title(GTK_WINDOW(dialog), ngettext("copy image?", "copy images?", number));

    gint res = gtk_dialog_run(GTK_DIALOG(dialog));
    gtk_widget_destroy(dialog);

    if(res != GTK_RESPONSE_YES) goto abort;
  }

  dt_control_add_job(darktable.control, DT_JOB_QUEUE_USER_FG, job);
  return;

abort:
  g_free(dir);
  dt_control_job_dispose(job);
}

void dt_control_set_local_copy_images()
{
  dt_control_add_job(darktable.control, DT_JOB_QUEUE_USER_FG,
                     dt_control_generic_images_job_create(&dt_control_local_copy_images_job_run,
                                                          N_("local copy images"), 1, NULL, PROGRESS_CANCELLABLE,
                                                          FALSE));
}

void dt_control_reset_local_copy_images()
{
  dt_control_add_job(darktable.control, DT_JOB_QUEUE_USER_FG,
                     dt_control_generic_images_job_create(&dt_control_local_copy_images_job_run,
                                                          N_("local copy images"), 0, NULL, PROGRESS_CANCELLABLE,
                                                          FALSE));
}

void dt_control_refresh_exif()
{
  dt_control_add_job(darktable.control, DT_JOB_QUEUE_USER_FG,
                     dt_control_generic_images_job_create(&dt_control_refresh_exif_run, N_("refresh exif"), 0,
                                                          NULL, PROGRESS_CANCELLABLE, FALSE));
}

static dt_control_image_enumerator_t *dt_control_export_alloc()
{
  dt_control_image_enumerator_t *params = dt_control_image_enumerator_alloc();
  if(!params) return NULL;

  params->data = calloc(1, sizeof(dt_control_export_t));
  if(!params->data)
  {
    dt_control_image_enumerator_cleanup(params);
    return NULL;
  }

  return params;
}

static void dt_control_export_cleanup(void *p)
{
  dt_control_image_enumerator_t *params = p;

  dt_control_export_t *settings = (dt_control_export_t *)params->data;
  dt_imageio_module_storage_t *mstorage = dt_imageio_get_storage_by_index(settings->storage_index);
  dt_imageio_module_data_t *sdata = settings->sdata;

  mstorage->free_params(mstorage, sdata);

  g_free(settings->icc_filename);
  g_free(settings->metadata_export);
  free(params->data);

  dt_control_image_enumerator_cleanup(params);
}

void dt_control_export(GList *imgid_list, int max_width, int max_height, int format_index, int storage_index,
                       gboolean high_quality, gboolean upscale, gboolean export_masks, char *style, gboolean style_append,
                       dt_colorspaces_color_profile_type_t icc_type, const gchar *icc_filename,
                       dt_iop_color_intent_t icc_intent, const gchar *metadata_export)
{
  dt_job_t *job = dt_control_job_create(&dt_control_export_job_run, "export");
  if(!job) return;
  dt_control_image_enumerator_t *params = dt_control_export_alloc();
  if(!params)
  {
    dt_control_job_dispose(job);
    return;
  }
  dt_control_job_set_params(job, params, dt_control_export_cleanup);

  params->index = imgid_list;

  dt_control_export_t *data = params->data;
  data->max_width = max_width;
  data->max_height = max_height;
  data->format_index = format_index;
  data->storage_index = storage_index;
  dt_imageio_module_storage_t *mstorage = dt_imageio_get_storage_by_index(storage_index);
  g_assert(mstorage);
  // get shared storage param struct (global sequence counter, one picasa connection etc)
  dt_imageio_module_data_t *sdata = mstorage->get_params(mstorage);
  if(sdata == NULL)
  {
    dt_control_log(_("failed to get parameters from storage module `%s', aborting export.."),
                   mstorage->name(mstorage));
    dt_control_job_dispose(job);
    return;
  }
  data->sdata = sdata;
  data->high_quality = high_quality;
  data->export_masks = export_masks;
  data->upscale = upscale;
  g_strlcpy(data->style, style, sizeof(data->style));
  data->style_append = style_append;
  data->icc_type = icc_type;
  data->icc_filename = g_strdup(icc_filename);
  data->icc_intent = icc_intent;
  data->metadata_export = g_strdup(metadata_export);

  dt_control_job_add_progress(job, _("export images"), TRUE);
  dt_control_add_job(darktable.control, DT_JOB_QUEUE_USER_EXPORT, job);

  // tell the storage that we got its params for an export so it can reset itself to a safe state
  mstorage->export_dispatched(mstorage);
}

static void _add_datetime_offset(const uint32_t imgid, const char *odt,
                                 const long int offset, char *ndt)
{
  // get the datetime_taken and calculate the new time
  GDateTime *datetime_original = dt_datetime_exif_to_gdatetime(odt, darktable.utc_tz);
  if(!datetime_original)
    return;

  // let's add our offset
  GDateTime *datetime_new = g_date_time_add(datetime_original, offset);
  g_date_time_unref(datetime_original);

  if(!datetime_new)
    return;
  gchar *datetime = g_date_time_format(datetime_new, "%Y:%m:%d %H:%M:%S,%f");
  datetime[DT_DATETIME_LENGTH - 1] = '\0';  // limit to milliseconds
  g_date_time_unref(datetime_new);

  if(datetime)
    g_strlcpy(ndt, datetime, DT_DATETIME_LENGTH);
  g_free(datetime);
}

static int32_t dt_control_datetime_job_run(dt_job_t *job)
{
  dt_control_image_enumerator_t *params = (dt_control_image_enumerator_t *)dt_control_job_get_params(job);
  uint32_t cntr = 0;
  GList *t = params->index;
  const GTimeSpan offset = ((dt_control_datetime_t *)params->data)->offset;
  const char *datetime = ((dt_control_datetime_t *)params->data)->datetime;
  char message[512] = { 0 };

  /* do we have any selected images and is offset != 0 */
  if(!t || (offset == 0 && !datetime[0]))
  {
    return 1;
  }

  const guint total = g_list_length(t);

  const char *mes11 = offset ? N_("adding time offset to %d image") : N_("setting date/time of %d image");
  const char *mes12 = offset ? N_("adding time offset to %d images") : N_("setting date/time of %d images");
  snprintf(message, sizeof(message), ngettext(mes11, mes12, total), total);
  dt_control_job_set_progress_message(job, message);

  GList *imgs = NULL;
  if(offset)
  {
    GArray *dtime = g_array_new(FALSE, TRUE, DT_DATETIME_LENGTH);

    for(GList *img = t; img; img = g_list_next(img))
    {
      char odt[DT_DATETIME_LENGTH] = {0};
      dt_image_get_datetime(GPOINTER_TO_INT(img->data), odt);
      if(!odt[0]) continue;

      char ndt[DT_DATETIME_LENGTH] = {0};
      _add_datetime_offset(GPOINTER_TO_INT(img->data), odt, offset, ndt);
      if(!ndt[0]) continue;

      // takes the option to include the grouped images
      GList *grps = dt_grouping_get_group_images(GPOINTER_TO_INT(img->data));
      for(GList *grp = grps; grp; grp = g_list_next(grp))
      {
        imgs = g_list_prepend(imgs, grp->data);
        g_array_append_val(dtime, ndt);
        cntr++;
      }
      g_list_free(grps);
    }
    imgs = g_list_reverse(imgs);
    dt_image_set_datetimes(imgs, dtime, TRUE);
  }
  else
  {
    imgs = g_list_copy(t);
    // takes the option to include the grouped images
    dt_grouping_add_grouped_images(&imgs);
    cntr = g_list_length(imgs);
    dt_image_set_datetime(imgs, datetime, TRUE);
  }

  const char *mes21 = offset ? N_("added time offset to %d image") : N_("set date/time of %d image");
  const char *mes22 = offset ? N_("added time offset to %d images") : N_("set date/time of %d images");
  dt_control_log(ngettext(mes21, mes22, cntr), cntr);
  DT_DEBUG_CONTROL_SIGNAL_RAISE(darktable.signals, DT_SIGNAL_MOUSE_OVER_IMAGE_CHANGE);
  DT_DEBUG_CONTROL_SIGNAL_RAISE(darktable.signals, DT_SIGNAL_IMAGE_INFO_CHANGED, imgs);
  return 0;
}

static void *dt_control_datetime_alloc()
{
  dt_control_image_enumerator_t *params = dt_control_image_enumerator_alloc();
  if(!params) return NULL;

  params->data = calloc(1, sizeof(dt_control_datetime_t));
  if(!params->data)
  {
    dt_control_image_enumerator_cleanup(params);
    return NULL;
  }

  return params;
}

static void dt_control_datetime_job_cleanup(void *p)
{
  dt_control_image_enumerator_t *params = (dt_control_image_enumerator_t *)p;

  free(params->data);

  dt_control_image_enumerator_cleanup(params);
}

static dt_job_t *dt_control_datetime_job_create(const GTimeSpan offset, const char *datetime, GList *imgs)
{
  dt_job_t *job = dt_control_job_create(&dt_control_datetime_job_run, "time offset");
  if(!job) return NULL;
  dt_control_image_enumerator_t *params = dt_control_datetime_alloc();
  if(!params)
  {
    dt_control_job_dispose(job);
    return NULL;
  }
  dt_control_job_add_progress(job, _("time offset"), FALSE);
  dt_control_job_set_params(job, params, dt_control_datetime_job_cleanup);

  if(imgs)
    params->index = imgs;
  else
    params->index = dt_act_on_get_images(TRUE, TRUE, FALSE);

  dt_control_datetime_t *data = params->data;
  data->offset = offset;
  if(datetime)
    memcpy(data->datetime, datetime, sizeof(data->datetime));
  else
    data->datetime[0] = '\0';
  params->data = data;
  return job;
}

void dt_control_datetime(const GTimeSpan offset, const char *datetime, GList *imgs)
{
  dt_control_add_job(darktable.control, DT_JOB_QUEUE_USER_FG,
                     dt_control_datetime_job_create(offset, datetime, imgs));
}

void dt_control_write_sidecar_files()
{
  dt_control_add_job(darktable.control, DT_JOB_QUEUE_USER_FG,
                     dt_control_generic_images_job_create(&dt_control_write_sidecar_files_job_run,
                                                          N_("write sidecar files"), 0, NULL, PROGRESS_NONE,
                                                          FALSE));
}

static int _control_import_image_copy(const char *filename,
                                      char **prev_filename, char **prev_output,
                                      struct dt_import_session_t *session, GList **imgs)
{
  char *data = NULL;
  gsize size = 0;
  char exif_time[DT_DATETIME_LENGTH];
  gboolean res = TRUE;
  if(!g_file_get_contents(filename, &data, &size, NULL))
  {
    dt_print(DT_DEBUG_CONTROL, "[import_from] failed to read file `%s`\n", filename);
    return -1;
  }
  char *output = NULL;
  if(dt_has_same_path_basename(filename, *prev_filename))
  {
    // make sure we keep the same output filename, changing only the extension
    output = dt_copy_filename_extension(*prev_output, filename);
  }
  else
  {
    char *basename = g_path_get_basename(filename);
    dt_exif_get_datetime_taken((uint8_t *)data, size, exif_time);

    if(exif_time[0])
      dt_import_session_set_exif_time(session, exif_time);
    dt_import_session_set_filename(session, basename);
    const char *output_path = dt_import_session_path(session, FALSE);
    const gboolean use_filename = dt_conf_get_bool("session/use_filename");
    const char *fname = dt_import_session_filename(session, use_filename);

    output = g_build_filename(output_path, fname, NULL);
    g_free(basename);
  }

  if(!g_file_set_contents(output, data, size, NULL))
  {
    dt_print(DT_DEBUG_CONTROL, "[import_from] failed to write file %s\n", output);
    res = FALSE;
  }
  else
  {
    const int32_t imgid = dt_image_import(dt_import_session_film_id(session), output, FALSE, FALSE);
    if(!imgid) dt_control_log(_("error loading file `%s'"), output);
    else
    {
      *imgs = g_list_prepend(*imgs, GINT_TO_POINTER(imgid));
      if((imgid & 3) == 3)
      {
        dt_collection_update_query(darktable.collection, DT_COLLECTION_CHANGE_RELOAD, DT_COLLECTION_PROP_UNDEF,
                                   NULL);
        dt_control_queue_redraw_center();
      }
    }
  }
  g_free(data);
  g_free(*prev_output);
  *prev_output = output;
  *prev_filename = (char *)filename;
  return res ? dt_import_session_film_id(session) : -1;
}

static void _collection_update(double *last_update, double *update_interval)
{
  const double currtime = dt_get_wtime();
  if(currtime - *last_update > *update_interval)
  {
    *last_update = currtime;
    // We want frequent updates at the beginning to make the import feel responsive, but large imports
    // should use infrequent updates to get the fastest import.  So we gradually increase the interval
    // between updates until it hits the pre-set maximum
    if(*update_interval < MAX_UPDATE_INTERVAL)
      *update_interval += 0.1;
    dt_collection_update_query(darktable.collection, DT_COLLECTION_CHANGE_RELOAD, DT_COLLECTION_PROP_UNDEF, NULL);
    dt_control_queue_redraw_center();
  }
}

static int _control_import_image_insitu(const char *filename, GList **imgs, double *last_update,
                                        double *update_interval)
{
  dt_conf_set_int("ui_last/import_last_image", -1);
  char *dirname = dt_util_path_get_dirname(filename);
  dt_film_t film;
  const int filmid = dt_film_new(&film, dirname);
  const int32_t imgid = dt_image_import(filmid, filename, FALSE, FALSE);
  if(!imgid) dt_control_log(_("error loading file `%s'"), filename);
  else
  {
    *imgs = g_list_prepend(*imgs, GINT_TO_POINTER(imgid));
    _collection_update(last_update, update_interval);
    dt_conf_set_int("ui_last/import_last_image", imgid);
  }
  g_free(dirname);
  return filmid;
}

static int _sort_filename(gchar *a, gchar *b)
{
  return g_strcmp0(a, b);
}

#ifdef USE_LUA
static GList *_apply_lua_filter(GList *images)
{
  // images list is assumed already sorted
  int image_count = 1;

  dt_lua_lock();
  lua_State *L = darktable.lua_state.state;
  {
    lua_newtable(L);
    for(GList *elt = images; elt; elt = g_list_next(elt))
    {
      lua_pushstring(L, elt->data);
      lua_seti(L, -2, image_count);
      image_count++;
    }
  }
  lua_pushvalue(L, -1);
  dt_lua_event_trigger(L, "pre-import", 1);
  {
    g_list_free_full(images, g_free);
    // recreate list of images
    images = NULL;
    for(int i = 1; i < image_count; i++)
    {
      //get entry I from table at index -1.  Push the result on the stack
      lua_geti(L, -1, i);
      if(lua_isstring(L, -1)) //images to ignore are set to nil
      {
        void *filename = strdup(luaL_checkstring(L, -1));
        images = g_list_prepend(images, filename);
      }
      lua_pop(L, 1);
   }
  }

  lua_pop(L, 1); // remove the table again from the stack

  dt_lua_unlock();

  /* we got ourself a list of images, lets sort and start import */
  images = g_list_sort(images, (GCompareFunc)_sort_filename);
  return images;
}
#endif

static int32_t _control_import_job_run(dt_job_t *job)
{
  dt_control_image_enumerator_t *params = (dt_control_image_enumerator_t *)dt_control_job_get_params(job);
  dt_control_import_t *data = params->data;
  uint32_t cntr = 0;
  char message[512] = { 0 };

#ifdef USE_LUA
  if(!data->session)
  {
    params->index = _apply_lua_filter(params->index);
    if(!params->index) return 0;
  }
#endif

  GList *t = params->index;
  const guint total = g_list_length(t);
  snprintf(message, sizeof(message), ngettext("importing %d image", "importing %d images", total), total);
  dt_control_job_set_progress_message(job, message);

  GList *imgs = NULL;
  double fraction = 0.0f;
  int filmid = -1;
  int first_filmid = -1;
  double last_coll_update = dt_get_wtime() - (INIT_UPDATE_INTERVAL/2.0);
  double last_prog_update = last_coll_update;
  double update_interval = INIT_UPDATE_INTERVAL;
  char *prev_filename = NULL;
  char *prev_output = NULL;
  for(GList *img = t; img; img = g_list_next(img))
  {
    if(data->session)
    {
      filmid = _control_import_image_copy((char *)img->data, &prev_filename, &prev_output, data->session, &imgs);
      if(filmid != -1 && first_filmid == -1)
      {
        first_filmid = filmid;
        const char *output_path = dt_import_session_path(data->session, FALSE);
        dt_conf_set_int("plugins/lighttable/collect/num_rules", 1);
        dt_conf_set_int("plugins/lighttable/collect/item0", 0);
        dt_conf_set_string("plugins/lighttable/collect/string0", output_path);
        _collection_update(&last_coll_update, &update_interval);
      }
    }
    else
      filmid = _control_import_image_insitu((char *)img->data, &imgs, &last_coll_update, &update_interval);
    if(filmid != -1)
      cntr++;
    fraction += 1.0 / total;
    const double currtime  = dt_get_wtime();
    if(currtime - last_prog_update > PROGRESS_UPDATE_INTERVAL)
    {
      last_prog_update = currtime;
      snprintf(message, sizeof(message), ngettext("importing %d/%d image", "importing %d/%d images", cntr), cntr, total);
      dt_control_job_set_progress_message(job, message);
      dt_control_job_set_progress(job, fraction);
      g_usleep(100);
    }
  }
  g_free(prev_output);

  dt_control_log(ngettext("imported %d image", "imported %d images", cntr), cntr);
  dt_control_queue_redraw_center();
  DT_DEBUG_CONTROL_SIGNAL_RAISE(darktable.signals, DT_SIGNAL_TAG_CHANGED);
  DT_DEBUG_CONTROL_SIGNAL_RAISE(darktable.signals, DT_SIGNAL_GEOTAG_CHANGED, imgs, 0);
  DT_DEBUG_CONTROL_SIGNAL_RAISE(darktable.signals, DT_SIGNAL_FILMROLLS_IMPORTED, filmid);
  if(data->wait)
    *data->wait = FALSE;  // resume caller
  return 0;
}

static void _control_import_job_cleanup(void *p)
{
  dt_control_image_enumerator_t *params = (dt_control_image_enumerator_t *)p;
  dt_control_import_t *data = params->data;
  if(data->session)
    dt_import_session_destroy(data->session);
  free(data);
  for(GList *img = params->index; img; img = g_list_next(img))
    g_free(img->data);
  dt_control_image_enumerator_cleanup(params);
}

static void *_control_import_alloc()
{
  dt_control_image_enumerator_t *params = dt_control_image_enumerator_alloc();
  if(!params) return NULL;

  params->data = g_malloc0(sizeof(dt_control_import_t));
  if(!params->data)
  {
    _control_import_job_cleanup(params);
    return NULL;
  }
  return params;
}

static dt_job_t *_control_import_job_create(GList *imgs, const char *datetime_override,
                                            const gboolean inplace, gboolean *wait)
{
  dt_job_t *job = dt_control_job_create(&_control_import_job_run, "import");
  if(!job) return NULL;
  dt_control_image_enumerator_t *params = _control_import_alloc();
  if(!params)
  {
    dt_control_job_dispose(job);
    return NULL;
  }
  dt_control_job_add_progress(job, _("import"), FALSE);
  dt_control_job_set_params(job, params, _control_import_job_cleanup);

  params->index = g_list_sort(imgs, (GCompareFunc)_sort_filename);

  dt_control_import_t *data = params->data;
  data->wait = wait;
  if(inplace)
    data->session = NULL;
  else
  {
    data->session = dt_import_session_new();
    char *jobcode = dt_conf_get_string("ui_last/import_jobcode");
    dt_import_session_set_name(data->session, jobcode);
    if(datetime_override) dt_import_session_set_time(data->session, datetime_override);
    g_free(jobcode);
  }

  return job;
}

void dt_control_import(GList *imgs, const char *datetime_override, const gboolean inplace)
{
  gboolean wait = !imgs->next && inplace;
  dt_control_add_job(darktable.control, DT_JOB_QUEUE_USER_FG,
                     _control_import_job_create(imgs, datetime_override, inplace, wait ? &wait : NULL));
  // if import in place single image => synchronous import
  while(wait)
    g_usleep(100);
}

// modelines: These editor modelines have been set for all relevant files by tools/update_modelines.sh
// vim: shiftwidth=2 expandtab tabstop=2 cindent
// kate: tab-indents: off; indent-width 2; replace-tabs on; indent-mode cstyle; remove-trailing-spaces modified;<|MERGE_RESOLUTION|>--- conflicted
+++ resolved
@@ -1263,12 +1263,8 @@
 {
   dt_control_image_enumerator_t *params = (dt_control_image_enumerator_t *)dt_control_job_get_params(job);
   GList *t = params->index;
-<<<<<<< HEAD
+  GList *imgs = g_list_copy(t);
   const guint total = g_list_length(t);
-=======
-  GList *imgs = g_list_copy(t);
-  guint total = g_list_length(t);
->>>>>>> 40a7bb03
   double fraction = 0.0f;
   char message[512] = { 0 };
   snprintf(message, sizeof(message), ngettext("refreshing info for %d image", "refreshing info for %d images", total), total);
