/*
    This file is part of darktable,
    copyright (c) 2009--2010 johannes hanika.
    copyright (c) 2011 henrik andersson

    darktable is free software: you can redistribute it and/or modify
    it under the terms of the GNU General Public License as published by
    the Free Software Foundation, either version 3 of the License, or
    (at your option) any later version.

    darktable is distributed in the hope that it will be useful,
    but WITHOUT ANY WARRANTY; without even the implied warranty of
    MERCHANTABILITY or FITNESS FOR A PARTICULAR PURPOSE.  See the
    GNU General Public License for more details.

    You should have received a copy of the GNU General Public License
    along with darktable.  If not, see <http://www.gnu.org/licenses/>.
*/

#include "common/darktable.h"
#include "common/collection.h"
#include "common/image_cache.h"
#include "common/mipmap_cache.h"
#include "common/debug.h"
#include "common/history.h"
#include "libs/lib.h"
#include "control/conf.h"
#include "control/control.h"
#include "develop/develop.h"
#include "views/view.h"
#include "gui/accelerators.h"
#include "gui/gtk.h"

#include <stdlib.h>
#include <stdio.h>
#include <glib.h>
#include <string.h>
#include <strings.h>
#include <math.h>

void dt_view_manager_init(dt_view_manager_t *vm)
{
  /* prepare statements */
  DT_DEBUG_SQLITE3_PREPARE_V2(dt_database_get(darktable.db), "select * from selected_images where imgid = ?1", -1, &vm->statements.is_selected, NULL);
  DT_DEBUG_SQLITE3_PREPARE_V2(dt_database_get(darktable.db), "delete from selected_images where imgid = ?1", -1, &vm->statements.delete_from_selected, NULL);
  DT_DEBUG_SQLITE3_PREPARE_V2(dt_database_get(darktable.db), "insert into selected_images values (?1)", -1, &vm->statements.make_selected, NULL);
  DT_DEBUG_SQLITE3_PREPARE_V2(dt_database_get(darktable.db), "select num from history where imgid = ?1", -1, &vm->statements.have_history, NULL);
  DT_DEBUG_SQLITE3_PREPARE_V2(dt_database_get(darktable.db), "select color from color_labels where imgid=?1", -1, &vm->statements.get_color, NULL);
  DT_DEBUG_SQLITE3_PREPARE_V2(dt_database_get(darktable.db), "select id from images where group_id = (select group_id from images where id=?1) and id != ?2", -1, &vm->statements.get_grouped, NULL);

  int res=0, midx=0;
  char *modules[] = {"lighttable","darkroom","capture",NULL};
  char *module = modules[midx];
  while(module != NULL)
  {
    if((res=dt_view_manager_load_module(vm, module))<0)
      fprintf(stderr,"[view_manager_init] failed to load view module '%s'\n",module);
    else
    {
      // Module loaded lets handle specific cases
      if(strcmp(module,"darkroom") == 0)
        darktable.develop = (dt_develop_t *)vm->view[res].data;
    }
    module = modules[++midx];
  }
  vm->current_view=-1;
}

void dt_view_manager_cleanup(dt_view_manager_t *vm)
{
  for(int k=0; k<vm->num_views; k++) dt_view_unload_module(vm->view + k);
}

const dt_view_t *dt_view_manager_get_current_view(dt_view_manager_t *vm)
{
  return &vm->view[vm->current_view];
}


int dt_view_manager_load_module(dt_view_manager_t *vm, const char *mod)
{
  if(vm->num_views >= DT_VIEW_MAX_MODULES) return -1;
  if(dt_view_load_module(vm->view+vm->num_views, mod)) return -1;
  return vm->num_views++;
}

/** load a view module */
int dt_view_load_module(dt_view_t *view, const char *module)
{
  int retval = -1;
  memset(view, 0, sizeof(dt_view_t));
  view->data = NULL;
  view->vscroll_size = view->vscroll_viewport_size = 1.0;
  view->hscroll_size = view->hscroll_viewport_size = 1.0;
  view->vscroll_pos = view->hscroll_pos = 0.0;
  view->height = view->width = 100; // set to non-insane defaults before first expose/configure.
  g_strlcpy(view->module_name, module, 64);
  char plugindir[1024];
  dt_loc_get_plugindir(plugindir, 1024);
  g_strlcat(plugindir, "/views", 1024);
  gchar *libname = g_module_build_path(plugindir, (const gchar *)module);
  view->module = g_module_open(libname, G_MODULE_BIND_LAZY);
  if(!view->module)
  {
    fprintf(stderr, "[view_load_module] could not open %s (%s)!\n", libname, g_module_error());
    retval = -1;
    goto out;
  }
  int (*version)();
  if(!g_module_symbol(view->module, "dt_module_dt_version", (gpointer)&(version))) goto out;
  if(version() != dt_version())
  {
    fprintf(stderr, "[view_load_module] `%s' is compiled for another version of dt (module %d != dt %d) !\n", libname, version(), dt_version());
    goto out;
  }
  if(!g_module_symbol(view->module, "name",            (gpointer)&(view->name)))            view->name = NULL;
  if(!g_module_symbol(view->module, "view",            (gpointer)&(view->view)))            view->view = NULL;
  if(!g_module_symbol(view->module, "init",            (gpointer)&(view->init)))            view->init = NULL;
  if(!g_module_symbol(view->module, "cleanup",         (gpointer)&(view->cleanup)))         view->cleanup = NULL;
  if(!g_module_symbol(view->module, "expose",          (gpointer)&(view->expose)))          view->expose = NULL;
  if(!g_module_symbol(view->module, "try_enter",       (gpointer)&(view->try_enter)))       view->try_enter = NULL;
  if(!g_module_symbol(view->module, "enter",           (gpointer)&(view->enter)))           view->enter = NULL;
  if(!g_module_symbol(view->module, "leave",           (gpointer)&(view->leave)))           view->leave = NULL;
  if(!g_module_symbol(view->module, "reset",           (gpointer)&(view->reset)))           view->reset = NULL;
  if(!g_module_symbol(view->module, "mouse_enter",     (gpointer)&(view->mouse_enter)))     view->mouse_enter= NULL;
  if(!g_module_symbol(view->module, "mouse_leave",     (gpointer)&(view->mouse_leave)))     view->mouse_leave = NULL;
  if(!g_module_symbol(view->module, "mouse_moved",     (gpointer)&(view->mouse_moved)))     view->mouse_moved = NULL;
  if(!g_module_symbol(view->module, "button_released", (gpointer)&(view->button_released))) view->button_released = NULL;
  if(!g_module_symbol(view->module, "button_pressed",  (gpointer)&(view->button_pressed)))  view->button_pressed = NULL;
  if(!g_module_symbol(view->module, "key_pressed",     (gpointer)&(view->key_pressed)))     view->key_pressed = NULL;
  if(!g_module_symbol(view->module, "key_released",    (gpointer)&(view->key_released)))    view->key_released = NULL;
  if(!g_module_symbol(view->module, "configure",       (gpointer)&(view->configure)))       view->configure = NULL;
  if(!g_module_symbol(view->module, "scrolled",        (gpointer)&(view->scrolled)))        view->scrolled = NULL;
  if(!g_module_symbol(view->module, "border_scrolled", (gpointer)&(view->border_scrolled))) view->border_scrolled = NULL;
  if(!g_module_symbol(view->module, "init_key_accels", (gpointer)&(view->init_key_accels))) view->init_key_accels = NULL;
  if(!g_module_symbol(view->module, "connect_key_accels", (gpointer)&(view->connect_key_accels))) view->connect_key_accels = NULL;

  view->accel_closures = NULL;

  if(view->init) view->init(view);
  if(view->init_key_accels) view->init_key_accels(view);

  /* success */
  retval = 0;

out:
  g_free(libname);
  return retval;
}

/** unload, cleanup */
void dt_view_unload_module (dt_view_t *view)
{
  if(view->cleanup) view->cleanup(view);
  if(view->module) g_module_close(view->module);
}

void dt_vm_remove_child(GtkWidget *widget, gpointer data)
{
  gtk_container_remove(GTK_CONTAINER(data), widget);
}

int dt_view_manager_switch (dt_view_manager_t *vm, int k)
{
  // Before switching views, restore accelerators if disabled
  if(!darktable.control->key_accelerators_on)
    dt_control_key_accelerators_on(darktable.control);

  // destroy old module list
  int error = 0;
  dt_view_t *v = vm->view + vm->current_view;

  /* Special case when entering nothing (just before leaving dt) */
  if ( k==DT_MODE_NONE )
  {
    /* iterator plugins and cleanup plugins in current view */
    GList *plugins = g_list_last(darktable.lib->plugins);
    while (plugins)
    {
      dt_lib_module_t *plugin = (dt_lib_module_t *)(plugins->data);

      if (!plugin->views)
        fprintf(stderr,"module %s doesnt have views flags\n",plugin->name());

      /* does this module belong to current view ?*/
      if (plugin->views() & v->view(v) )
      {
        plugin->gui_cleanup(plugin);
        dt_accel_disconnect_list(plugin->accel_closures);
        plugin->accel_closures = NULL;
      }

      /* get next plugin */
      plugins = g_list_previous(plugins);
    }

    /* leave the current view*/
    if(vm->current_view >= 0 && v->leave) v->leave(v);

    /* remove all widets in all containers */
    for(int l=0;l<DT_UI_CONTAINER_SIZE;l++)
      dt_ui_container_clear(darktable.gui->ui, l);

    vm->current_view = -1 ;
    return 0 ;
  }

  int newv = vm->current_view;
  if (k < vm->num_views) newv = k;
  dt_view_t *nv = vm->view + newv;

  if (nv->try_enter) 
    error = nv->try_enter(nv);

  if (!error)
  {
    GList *plugins;
    
    /* cleanup current view before initialization of new  */
    if (vm->current_view >=0)
    {
      /* leave current view */
      if(v->leave) v->leave(v);
      dt_accel_disconnect_list(v->accel_closures);
      v->accel_closures = NULL;

      /* iterator plugins and cleanup plugins in current view */
      plugins = g_list_last(darktable.lib->plugins);
      while (plugins)
      {
        dt_lib_module_t *plugin = (dt_lib_module_t *)(plugins->data);

        if (!plugin->views)
          fprintf(stderr,"module %s doesnt have views flags\n",plugin->name());

        /* does this module belong to current view ?*/
        if (plugin->views() & v->view(v) )
        {
          plugin->gui_cleanup(plugin);
          dt_accel_disconnect_list(plugin->accel_closures);
          plugin->accel_closures = NULL;
        }

        /* get next plugin */
        plugins = g_list_previous(plugins);
      }

      /* remove all widets in all containers */
      for(int l=0;l<DT_UI_CONTAINER_SIZE;l++)
        dt_ui_container_clear(darktable.gui->ui, l);
    }

    /* change current view to the new view */
    vm->current_view = newv;

    /* restore visible stat of panels for the new view */
    dt_ui_restore_panels(darktable.gui->ui);

    /* lets add plugins related to new view into panels */
    plugins = g_list_last(darktable.lib->plugins);
    while (plugins)
    {
      dt_lib_module_t *plugin = (dt_lib_module_t *)(plugins->data);
      if( plugin->views() & nv->view(v) )
      {
        /* module should be in this view, lets initialize */
        plugin->gui_init(plugin);

        /* try get the module expander  */
        GtkWidget *w = NULL;
        w = dt_lib_gui_get_expander(plugin);

        if(plugin->connect_key_accels)
          plugin->connect_key_accels(plugin);
        dt_lib_connect_common_accels(plugin);

        /* if we dont got an expander lets add the widget */
        if (!w)
          w = plugin->widget;

        /* add module to it's container */
        dt_ui_container_add_widget(darktable.gui->ui, plugin->container(), w);

      }

      /* lets get next plugin */
      plugins = g_list_previous(plugins);
    }

    /* hide/show modules as last config */
    plugins = g_list_last(darktable.lib->plugins);
    while (plugins)
    {
      dt_lib_module_t *plugin = (dt_lib_module_t *)(plugins->data);
      if(plugin->views() & nv->view(v))
      {
        /* set expanded if last mode was that */
        char var[1024];
        gboolean expanded = FALSE;
        gboolean visible = dt_lib_is_visible(plugin);
        if (plugin->expandable())
        {
          snprintf(var, 1024, "plugins/lighttable/%s/expanded", plugin->plugin_name);
          expanded = dt_conf_get_bool(var);
	  
          /* show expander if visible  */
          if(visible)
          {
            gtk_widget_show_all(GTK_WIDGET(plugin->expander));
            // gtk_widget_show_all(plugin->widget);
          }
          else
          {
            gtk_widget_hide(GTK_WIDGET(plugin->expander));
            // gtk_widget_hide_all(plugin->widget);
          }

          dt_lib_gui_set_expanded(plugin, expanded);
        }
        else
        {
          /* show/hide plugin widget depending on expanded flag or if plugin
             not is expandeable() */
          if(visible)
            gtk_widget_show_all(plugin->widget);
          else
            gtk_widget_hide_all(plugin->widget);
        }
      }

      /* lets get next plugin */
      plugins = g_list_previous(plugins); 
    }

    /* enter view. crucially, do this before initing the plugins below,
       as e.g. modulegroups requires the dr stuff to be inited. */
    if(newv >= 0 && nv->enter) nv->enter(nv);
    if(newv >= 0 && nv->connect_key_accels)
      nv->connect_key_accels(nv);

    /* raise view changed signal */
    dt_control_signal_raise(darktable.signals, DT_SIGNAL_VIEWMANAGER_VIEW_CHANGED);

    /* add endmarkers to left and right center containers */
    GtkWidget *endmarker = gtk_drawing_area_new();
    dt_ui_container_add_widget(darktable.gui->ui, DT_UI_CONTAINER_PANEL_LEFT_CENTER, endmarker);
    g_signal_connect (G_OBJECT (endmarker), "expose-event",
                      G_CALLBACK (dt_control_expose_endmarker), 0);
    gtk_widget_set_size_request(endmarker, -1, 50);
    gtk_widget_show(endmarker);

    endmarker = gtk_drawing_area_new();
    dt_ui_container_add_widget(darktable.gui->ui, DT_UI_CONTAINER_PANEL_RIGHT_CENTER, endmarker);
    g_signal_connect (G_OBJECT (endmarker), "expose-event",
                      G_CALLBACK (dt_control_expose_endmarker), (gpointer)1);
    gtk_widget_set_size_request(endmarker, -1, 50);
    gtk_widget_show(endmarker);
  }

  return error;
}

const char *dt_view_manager_name (dt_view_manager_t *vm)
{
  if(vm->current_view < 0) return "";
  dt_view_t *v = vm->view + vm->current_view;
  if(v->name) return v->name(v);
  else return v->module_name;
}

void dt_view_manager_expose (dt_view_manager_t *vm, cairo_t *cr, int32_t width, int32_t height, int32_t pointerx, int32_t pointery)
{
  if(vm->current_view < 0)
  {
    cairo_set_source_rgb(cr, darktable.gui->bgcolor[0], darktable.gui->bgcolor[1], darktable.gui->bgcolor[2]);
    cairo_paint(cr);
    return;
  }
  dt_view_t *v = vm->view + vm->current_view;
  v->width = width;
  v->height = height;

  if(v->expose)
  {
    /* expose the view */
    cairo_rectangle(cr, 0, 0, v->width, v->height);
    cairo_clip(cr);
    cairo_new_path(cr);
    float px = pointerx, py = pointery;
    if(pointery > v->height)
    {
      px = 10000.0;
      py = -1.0;
    }
    v->expose(v, cr, v->width, v->height, px, py);
  
    /* expose plugins */
    GList *plugins = g_list_last(darktable.lib->plugins);
    while (plugins)
    {
      dt_lib_module_t *plugin = (dt_lib_module_t *)(plugins->data);
      
      if (!plugin->views)
        fprintf(stderr,"module %s doesnt have views flags\n",plugin->name());
	  
      /* does this module belong to current view ?*/
      if (plugin->gui_post_expose && plugin->views() & v->view(v) )
	plugin->gui_post_expose(plugin,cr,v->width,v->height,px,py );

      /* get next plugin */
      plugins = g_list_previous(plugins);
    } 
  }
}

void dt_view_manager_reset (dt_view_manager_t *vm)
{
  if(vm->current_view < 0) return;
  dt_view_t *v = vm->view + vm->current_view;
  if(v->reset) v->reset(v);
}

void dt_view_manager_mouse_leave (dt_view_manager_t *vm)
{
  if(vm->current_view < 0) return;
  dt_view_t *v = vm->view + vm->current_view;
  if(v->mouse_leave) v->mouse_leave(v);
}

void dt_view_manager_mouse_enter (dt_view_manager_t *vm)
{
  if(vm->current_view < 0) return;
  dt_view_t *v = vm->view + vm->current_view;
  if(v->mouse_enter) v->mouse_enter(v);
}

void dt_view_manager_mouse_moved (dt_view_manager_t *vm, double x, double y, int which)
{
  if(vm->current_view < 0) return;
  dt_view_t *v = vm->view + vm->current_view;

  /* lets check if any plugins want to handle mouse move */
  gboolean handled = FALSE;
  GList *plugins = g_list_last(darktable.lib->plugins);
  while (plugins)
  {
    dt_lib_module_t *plugin = (dt_lib_module_t *)(plugins->data);
    
    /* does this module belong to current view ?*/
    if (plugin->mouse_moved && plugin->views() & v->view(v) )
      if(plugin->mouse_moved(plugin, x, y, which))
	handled = TRUE;
    
    /* get next plugin */
    plugins = g_list_previous(plugins);
  } 
  
  /* if not handled by any plugin let pass to view handler*/
  if(!handled && v->mouse_moved) 
    v->mouse_moved(v, x, y, which);

}

int dt_view_manager_button_released (dt_view_manager_t *vm, double x, double y, int which, uint32_t state)
{
  if(vm->current_view < 0) return 0;
  dt_view_t *v = vm->view + vm->current_view;

  /* lets check if any plugins want to handle button press */
  gboolean handled = FALSE;
  GList *plugins = g_list_last(darktable.lib->plugins);
  while (plugins)
  {
    dt_lib_module_t *plugin = (dt_lib_module_t *)(plugins->data);

    /* does this module belong to current view ?*/
    if (plugin->button_released && plugin->views() & v->view(v) )
      if(plugin->button_released(plugin, x, y, which,state))
        handled = TRUE;

    /* get next plugin */
    plugins = g_list_previous(plugins);
  } 
  
  /* if not handled by any plugin let pass to view handler*/
  if(!handled && v->button_released) 
    v->button_released(v, x, y, which,state);

  return 0;
}

int dt_view_manager_button_pressed (dt_view_manager_t *vm, double x, double y, int which, int type, uint32_t state)
{
  if(vm->current_view < 0) return 0;
  dt_view_t *v = vm->view + vm->current_view;

  /* lets check if any plugins want to handle button press */
  gboolean handled = FALSE;
  GList *plugins = g_list_last(darktable.lib->plugins);
  while (plugins && !handled)
  {
    dt_lib_module_t *plugin = (dt_lib_module_t *)(plugins->data);

    /* does this module belong to current view ?*/
    if (plugin->button_pressed && plugin->views() & v->view(v) )
      if(plugin->button_pressed(plugin, x, y, which,type,state))
        handled = TRUE;

    /* get next plugin */
    plugins = g_list_previous(plugins);
  }

  /* if not handled by any plugin let pass to view handler*/
  if(!handled && v->button_pressed) 
    return v->button_pressed(v, x, y, which,type,state);

  return 0;
}

int dt_view_manager_key_pressed (dt_view_manager_t *vm, guint key, guint state)
{
  int film_strip_result = 0;
  if(vm->current_view < 0) return 0;
  dt_view_t *v = vm->view + vm->current_view;
  if(v->key_pressed)
    return v->key_pressed(v, key, state) || film_strip_result;
  return 0;
}

int dt_view_manager_key_released (dt_view_manager_t *vm, guint key, guint state)
{
  int film_strip_result = 0;
  if(vm->current_view < 0) return 0;
  dt_view_t *v = vm->view + vm->current_view;

  if(v->key_released)
    return v->key_released(v, key, state) || film_strip_result;

  return 0;
}

void dt_view_manager_configure (dt_view_manager_t *vm, int width, int height)
{
  for(int k=0; k<vm->num_views; k++)
  {
    // this is necessary for all
    dt_view_t *v = vm->view + k;
    v->width = width;
    v->height = height;
    if(v->configure) v->configure(v, width, height);
  }
}

void dt_view_manager_scrolled (dt_view_manager_t *vm, double x, double y, int up, int state)
{
  if(vm->current_view < 0) return;
  dt_view_t *v = vm->view + vm->current_view;
  if(v->scrolled) 
    v->scrolled(v, x, y, up, state);
}

void dt_view_manager_border_scrolled (dt_view_manager_t *vm, double x, double y, int which, int up)
{
  if(vm->current_view < 0) return;
  dt_view_t *v = vm->view + vm->current_view;
  if(v->border_scrolled) v->border_scrolled(v, x, y, which, up);
}

void dt_view_set_scrollbar(dt_view_t *view, float hpos, float hsize, float hwinsize, float vpos, float vsize, float vwinsize)
{
  view->vscroll_pos = vpos;
  view->vscroll_size = vsize;
  view->vscroll_viewport_size = vwinsize;
  view->hscroll_pos = hpos;
  view->hscroll_size = hsize;
  view->hscroll_viewport_size = hwinsize;
  GtkWidget *widget;
  widget = darktable.gui->widgets.left_border;
  gtk_widget_queue_draw(widget);
  widget = darktable.gui->widgets.right_border;
  gtk_widget_queue_draw(widget);
  widget = darktable.gui->widgets.bottom_border;
  gtk_widget_queue_draw(widget);
  widget = darktable.gui->widgets.top_border;
  gtk_widget_queue_draw(widget);
}

static inline void
dt_view_draw_altered(cairo_t *cr, const float x, const float y, const float r)
{
  cairo_new_sub_path(cr);
  cairo_arc(cr, x, y, r, 0, 2.0f*M_PI);
  const float dx = r*cosf(M_PI/8.0f), dy = r*sinf(M_PI/8.0f);
  cairo_move_to(cr, x-dx, y-dy);
  cairo_curve_to(cr, x, y-2*dy, x, y+2*dy, x+dx, y+dy);
  cairo_move_to(cr, x-.20*dx, y+.8*dy);
  cairo_line_to(cr, x-.80*dx, y+.8*dy);
  cairo_move_to(cr, x+.20*dx, y-.8*dy);
  cairo_line_to(cr, x+.80*dx, y-.8*dy);
  cairo_move_to(cr, x+.50*dx, y-.8*dy-0.3*dx);
  cairo_line_to(cr, x+.50*dx, y-.8*dy+0.3*dx);
  cairo_stroke(cr);
}

static inline void
dt_view_star(cairo_t *cr, float x, float y, float r1, float r2)
{
  const float d = 2.0*M_PI*0.1f;
  const float dx[10] = {sinf(0.0), sinf(d), sinf(2*d), sinf(3*d), sinf(4*d), sinf(5*d), sinf(6*d), sinf(7*d), sinf(8*d), sinf(9*d)};
  const float dy[10] = {cosf(0.0), cosf(d), cosf(2*d), cosf(3*d), cosf(4*d), cosf(5*d), cosf(6*d), cosf(7*d), cosf(8*d), cosf(9*d)};
  cairo_move_to(cr, x+r1*dx[0], y-r1*dy[0]);
  for(int k=1; k<10; k++)
    if(k&1) cairo_line_to(cr, x+r2*dx[k], y-r2*dy[k]);
    else    cairo_line_to(cr, x+r1*dx[k], y-r1*dy[k]);
  cairo_close_path(cr);
}


void
dt_view_image_expose(
    dt_view_image_over_t *image_over,
    uint32_t imgid,
    cairo_t *cr,
    int32_t width,
    int32_t height,
    int32_t zoom,
    int32_t px,
    int32_t py)
{
  // this function is not thread-safe (gui-thread only), so we
  // can safely allocate this leaking bit of memory to decompress thumbnails:
  static int first_time = 1;
  static uint8_t *scratchmem = NULL;
  if(first_time)
  {
    // scratchmem might still be NULL after this, if compression is off.
    scratchmem = dt_mipmap_cache_alloc_scratchmem(darktable.mipmap_cache);
    first_time = 0;
  }
  cairo_save (cr);
<<<<<<< HEAD
  const int32_t imgid = img ? img->id : index; // in case of locked image, use id to draw basic stuff.
  float bgcol = 0.4, fontcol = 0.5, bordercol = 0.1, outlinecol = 0.2;
  int selected = 0, altered = 0, imgsel, is_grouped = 0;
=======
  float bgcol = 0.4, fontcol = 0.425, bordercol = 0.1, outlinecol = 0.2;
  int selected = 0, altered = 0, imgsel;
>>>>>>> fc8998b9
  DT_CTL_GET_GLOBAL(imgsel, lib_image_mouse_over_id);
  // if(img->flags & DT_IMAGE_SELECTED) selected = 1;

  /* clear and reset statements */
  DT_DEBUG_SQLITE3_CLEAR_BINDINGS(darktable.view_manager->statements.is_selected);
  DT_DEBUG_SQLITE3_CLEAR_BINDINGS(darktable.view_manager->statements.have_history);
  DT_DEBUG_SQLITE3_CLEAR_BINDINGS(darktable.view_manager->statements.get_grouped);
  DT_DEBUG_SQLITE3_RESET(darktable.view_manager->statements.is_selected);
  DT_DEBUG_SQLITE3_RESET(darktable.view_manager->statements.have_history);
  DT_DEBUG_SQLITE3_RESET(darktable.view_manager->statements.get_grouped);

  /* bind imgid to prepared statments */
  DT_DEBUG_SQLITE3_BIND_INT(darktable.view_manager->statements.is_selected, 1, imgid);
  DT_DEBUG_SQLITE3_BIND_INT(darktable.view_manager->statements.have_history, 1, imgid);
  DT_DEBUG_SQLITE3_BIND_INT(darktable.view_manager->statements.get_grouped, 1, imgid);
  DT_DEBUG_SQLITE3_BIND_INT(darktable.view_manager->statements.get_grouped, 2, imgid);

  /* lets check if imgid is selected */
  if(sqlite3_step(darktable.view_manager->statements.is_selected) == SQLITE_ROW) 
    selected = 1;

  /* lets check if imgid has history */
  if(sqlite3_step(darktable.view_manager->statements.have_history) == SQLITE_ROW) 
    altered = 1;
<<<<<<< HEAD

  /* lets check if imgid is in a group */
  if(sqlite3_step(darktable.view_manager->statements.get_grouped) == SQLITE_ROW)
    is_grouped = 1;
  else if(img && darktable.gui->expanded_group_id == img->group_id)
    darktable.gui->expanded_group_id = -1;

=======
  
  const dt_image_t *img = dt_image_cache_read_testget(darktable.image_cache, imgid);
>>>>>>> fc8998b9
  if(selected == 1)
  {
    outlinecol = 0.4;
    bgcol = 0.6;
    fontcol = 0.5;
  }
  if(imgsel == imgid)
  {
    bgcol = 0.8;  // mouse over
    fontcol = 0.7;
    outlinecol = 0.6;
    // if the user points at this image, we really want it:
    if(!img)
      img = dt_image_cache_read_get(darktable.image_cache, imgid);
  }
  float imgwd = 0.90f;
  if(zoom == 1)
  {
    imgwd = .97f;
    // cairo_set_antialias(cr, CAIRO_ANTIALIAS_NONE);
  }
  else
  {
    double x0 = 1, y0 = 1, rect_width = width-2, rect_height = height-2, radius = 5;
    double x1, y1, off, off1;

    x1=x0+rect_width;
    y1=y0+rect_height;
    off=radius*0.666;
    off1 = radius-off;
    cairo_move_to  (cr, x0, y0 + radius);
    cairo_curve_to (cr, x0, y0+off1, x0+off1 , y0, x0 + radius, y0);
    cairo_line_to (cr, x1 - radius, y0);
    cairo_curve_to (cr, x1-off1, y0, x1, y0+off1, x1, y0 + radius);
    cairo_line_to (cr, x1 , y1 - radius);
    cairo_curve_to (cr, x1, y1-off1, x1-off1, y1, x1 - radius, y1);
    cairo_line_to (cr, x0 + radius, y1);
    cairo_curve_to (cr, x0+off1, y1, x0, y1-off1, x0, y1- radius);
    cairo_close_path (cr);
    cairo_set_source_rgb(cr, bgcol, bgcol, bgcol);
    cairo_fill_preserve(cr);
    cairo_set_line_width(cr, 0.005*width);
    cairo_set_source_rgb(cr, outlinecol, outlinecol, outlinecol);
    cairo_stroke(cr);

    if(img)
    {
      const char *ext = img->filename + strlen(img->filename);
      while(ext > img->filename && *ext != '.') ext--;
      ext++;
      cairo_set_source_rgb(cr, fontcol, fontcol, fontcol);
      cairo_select_font_face (cr, "sans-serif", CAIRO_FONT_SLANT_NORMAL, CAIRO_FONT_WEIGHT_BOLD);
      cairo_set_font_size (cr, .25*width);
      cairo_text_extents_t text_extends;
      cairo_text_extents (cr, ext, &text_extends);
      cairo_move_to (cr, .025*width - text_extends.x_bearing, .24*height);
      cairo_show_text (cr, ext);
    }
  }

  float scale = 1.0;
  dt_mipmap_buffer_t buf;
  dt_mipmap_size_t mip = 
    dt_mipmap_cache_get_matching_size(
      darktable.mipmap_cache,
      imgwd*width, imgwd*height);
  dt_mipmap_cache_read_get(
      darktable.mipmap_cache,
      &buf,
      imgid,
      mip,
      0);
  // decompress image, if necessary. if compression is off, scratchmem will be == NULL,
  // so get the real pointer back:
  uint8_t *buf_decompressed = dt_mipmap_cache_decompress(&buf, scratchmem);

  cairo_surface_t *surface = NULL;
  if(buf.buf)
  {
    const int32_t stride = cairo_format_stride_for_width (CAIRO_FORMAT_RGB24, buf.width);
    surface = cairo_image_surface_create_for_data (buf_decompressed, CAIRO_FORMAT_RGB24, buf.width, buf.height, stride);
    if(zoom == 1)
    {
      scale = fminf(
			 fminf(darktable.thumbnail_width, width) / (float)buf.width, 
			 fminf(darktable.thumbnail_height, height) / (float)buf.height
			 );
    }
    else scale = fminf(width*imgwd/(float)buf.width, height*imgwd/(float)buf.height);
  }

  // draw centered and fitted:
  cairo_save(cr);
  cairo_translate(cr, width/2.0, height/2.0f);
  cairo_scale(cr, scale, scale);

  if(buf.buf)
  {
    cairo_translate(cr, -.5f*buf.width, -.5f*buf.height);
    cairo_set_source_surface (cr, surface, 0, 0);
    // set filter no nearest:
    // in skull mode, we want to see big pixels.
    // in 1 iir mode for the right mip, we want to see exactly what the pipe gave us, 1:1 pixel for pixel.
    // in between, filtering just makes stuff go unsharp.
    if((buf.width <= 8 && buf.height <= 8) || fabsf(scale - 1.0f) < 0.01f)
      cairo_pattern_set_filter(cairo_get_source(cr), CAIRO_FILTER_NEAREST);
    cairo_rectangle(cr, 0, 0, buf.width, buf.height);
    cairo_fill(cr);
    cairo_surface_destroy (surface);

    cairo_rectangle(cr, 0, 0, buf.width, buf.height);
  }

  // border around image
  const float border = zoom == 1 ? 16/scale : 2/scale;
  cairo_set_source_rgb(cr, bordercol, bordercol, bordercol);
  if(buf.buf && selected)
  {
    cairo_set_line_width(cr, 1./scale);
    if(zoom == 1)
    {
      // draw shadow around border
      cairo_set_source_rgb(cr, 0.2, 0.2, 0.2);
      cairo_stroke(cr);
      // cairo_new_path(cr);
      cairo_set_fill_rule (cr, CAIRO_FILL_RULE_EVEN_ODD);
      float alpha = 1.0f;
      for(int k=0; k<16; k++)
      {
        cairo_rectangle(cr, 0, 0, buf.width, buf.height);
        cairo_new_sub_path(cr);
        cairo_rectangle(cr, -k/scale, -k/scale, buf.width+2.*k/scale, buf.height+2.*k/scale);
        cairo_set_source_rgba(cr, 0, 0, 0, alpha);
        alpha *= 0.6f;
        cairo_fill(cr);
      }
    }
    else
    {
      cairo_set_fill_rule (cr, CAIRO_FILL_RULE_EVEN_ODD);
      cairo_new_sub_path(cr);
      cairo_rectangle(cr, -border, -border, buf.width+2.*border, buf.height+2.*border);
      cairo_stroke_preserve(cr);
      cairo_set_source_rgb(cr, 1.0-bordercol, 1.0-bordercol, 1.0-bordercol);
      cairo_fill(cr);
    }
  }
  else if(buf.buf)
  {
    cairo_set_line_width(cr, 1);
    cairo_stroke(cr);
  }
  cairo_restore(cr);
  if(buf.buf)
    dt_mipmap_cache_read_release(darktable.mipmap_cache, &buf);

  const float fscale = fminf(width, height);
  if(imgsel == imgid)
  {
    // draw mouseover hover effects, set event hook for mouse button down!
    *image_over = DT_VIEW_DESERT;
    cairo_set_line_width(cr, 1.5);
    cairo_set_source_rgb(cr, outlinecol, outlinecol, outlinecol);
    cairo_set_line_join (cr, CAIRO_LINE_JOIN_ROUND);
    float r1, r2;
    if(zoom != 1)
    {
      r1 = 0.05*width;
      r2 = 0.022*width;
    }
    else
    {
      r1 = 0.015*fscale;
      r2 = 0.007*fscale;
    }

    float x, y;
    if(zoom != 1) y = 0.90*height;
    else y = .12*fscale;

    if(img) for(int k=0; k<5; k++)
      {
        if(zoom != 1) x = (0.41+k*0.12)*width;
        else x = (.08+k*0.04)*fscale;

        if((img->flags & 0x7) != 6) //if rejected: draw no stars
        {
          dt_view_star(cr, x, y, r1, r2);
          if((px - x)*(px - x) + (py - y)*(py - y) < r1*r1)
          {
            *image_over = DT_VIEW_STAR_1 + k;
            cairo_fill(cr);
          }
          else if((img->flags & 0x7) > k)
          {
            cairo_fill_preserve(cr);
            cairo_set_source_rgb(cr, 1.0-bordercol, 1.0-bordercol, 1.0-bordercol);
            cairo_stroke(cr);
            cairo_set_source_rgb(cr, outlinecol, outlinecol, outlinecol);
          }
          else cairo_stroke(cr);
        }
      }

    //Image rejected?
    if(zoom !=1) x = 0.11*width;
    else x = .04*fscale;

    if((px - x)*(px - x) + (py - y)*(py - y) < r1*r1)
    {
      *image_over = DT_VIEW_REJECT; //mouse sensitive
      cairo_new_sub_path(cr);
      cairo_arc(cr, x, y, (r1+r2)*.5, 0, 2.0f*M_PI);
      cairo_stroke(cr);
    }
    else if (img && ((img->flags & 0x7) == 6))
    {
      cairo_set_source_rgb(cr, 1., 0., 0.);
      cairo_new_sub_path(cr);
      cairo_arc(cr, x, y, (r1+r2)*.5, 0, 2.0f*M_PI);
      cairo_stroke(cr);
      cairo_set_line_width(cr, 2.5);
    }

    //reject cross:
    cairo_move_to(cr, x-r2, y-r2);
    cairo_line_to(cr, x+r2, y+r2);
    cairo_move_to(cr, x+r2, y-r2);
    cairo_line_to(cr, x-r2, y+r2);
    cairo_close_path(cr);
    cairo_stroke(cr);
    cairo_set_source_rgb(cr, outlinecol, outlinecol, outlinecol);
    cairo_set_line_width(cr, 1.5);

    // image part of a group?
    if(is_grouped && darktable.gui && darktable.gui->grouping)
    {
      // draw grouping icon and border if the current group is expanded
      // align to the right, left of altered
      float s = (r1+r2)*.75;
      float _x, _y;
      if(zoom != 1)
      {
        _x = width*0.9 - s*2.5;
        _y = height*0.1 - s*.4;
      }
      else
      {
        _x = (.04+7*0.04-1.1*.04)*fscale;
        _y = y - (.17*.04)*fscale;
      }
      cairo_save(cr);
      if(imgid != img->group_id)
        cairo_set_source_rgb(cr, fontcol, fontcol, fontcol);
      dtgtk_cairo_paint_grouping(cr, _x, _y, s, s, 23);
      cairo_restore(cr);
      // mouse is over the grouping icon
      if(img && abs(px-_x-.5*s) <= .8*s && abs(py-_y-.5*s) <= .8*s)
        *image_over = DT_VIEW_GROUP;
    }

    // image altered?
    if(altered)
    {
      // align to right
      float s = (r1+r2)*.5;
      if(zoom != 1)
      {
        x = width*0.9;
        y = height*0.1;
      }
      else x = (.04+7*0.04)*fscale;
      dt_view_draw_altered(cr, x, y, s);
      //g_print("px = %d, x = %.4f, py = %d, y = %.4f\n", px, x, py, y);
      if(img && abs(px-x) <= 1.2*s && abs(py-y) <= 1.2*s) // mouse hovers over the altered-icon -> history tooltip!
      {
        darktable.gui->center_tooltip = 1;
      }
    }
  }

  // kill all paths, in case img was not loaded yet, or is blocked:
  cairo_new_path(cr);

  // TODO: make mouse sensitive, just as stars!
  // TODO: cache in image struct!
  {
    // color labels:
    const float x = zoom == 1 ? (0.07)*fscale : .21*width;
    const float y = zoom == 1 ? 0.17*fscale: 0.1*height;
    const float r = zoom == 1 ? 0.01*fscale : 0.03*width;

    /* clear and reset prepared statement */
    DT_DEBUG_SQLITE3_CLEAR_BINDINGS(darktable.view_manager->statements.get_color);
    DT_DEBUG_SQLITE3_RESET(darktable.view_manager->statements.get_color); 

    /* setup statement and iterate rows */
    DT_DEBUG_SQLITE3_BIND_INT(darktable.view_manager->statements.get_color, 1, imgid);
    while(sqlite3_step(darktable.view_manager->statements.get_color) == SQLITE_ROW)
    {
      cairo_save(cr);
      int col = sqlite3_column_int(darktable.view_manager->statements.get_color, 0);
      // see src/dtgtk/paint.c
      dtgtk_cairo_paint_label(cr, x+(3*r*col)-5*r, y-r, r*2, r*2, col);
      cairo_restore(cr);
    }
  }

  if(img && (zoom == 1))
  {
    // some exif data
    cairo_set_source_rgb(cr, .7, .7, .7);
    cairo_select_font_face (cr, "sans-serif", CAIRO_FONT_SLANT_NORMAL, CAIRO_FONT_WEIGHT_BOLD);
    cairo_set_font_size (cr, .025*fscale);

    cairo_move_to (cr, .02*fscale, .04*fscale);
    // cairo_show_text(cr, img->filename);
    cairo_text_path(cr, img->filename);
    char exifline[50];
    cairo_move_to (cr, .02*fscale, .08*fscale);
    dt_image_print_exif(img, exifline, 50);
    cairo_text_path(cr, exifline);
    cairo_fill_preserve(cr);
    cairo_set_line_width(cr, 1.0);
    cairo_set_source_rgb(cr, 0.3, 0.3, 0.3);
    cairo_stroke(cr);
  }

  if(img) dt_image_cache_read_release(darktable.image_cache, img);
  cairo_restore(cr);
  // if(zoom == 1) cairo_set_antialias(cr, CAIRO_ANTIALIAS_DEFAULT);
}


/**
 * \brief Set the selection bit to a given value for the specified image
 * \param[in] imgid The image id
 * \param[in] value The boolean value for the bit
 */
void dt_view_set_selection(int imgid, int value)
{
  /* clear and reset statement */
  DT_DEBUG_SQLITE3_CLEAR_BINDINGS(darktable.view_manager->statements.is_selected);
  DT_DEBUG_SQLITE3_RESET(darktable.view_manager->statements.is_selected);

  /* setup statement and iterate over rows */
  DT_DEBUG_SQLITE3_BIND_INT(darktable.view_manager->statements.is_selected, 1, imgid);

  if(sqlite3_step(darktable.view_manager->statements.is_selected) == SQLITE_ROW)
  {
    if(!value)
    {
      /* Value is set and should be unset; get rid of it */

      /* clear and reset statement */
      DT_DEBUG_SQLITE3_CLEAR_BINDINGS(darktable.view_manager->statements.delete_from_selected);
      DT_DEBUG_SQLITE3_RESET(darktable.view_manager->statements.delete_from_selected);

      /* setup statement and execute */
      DT_DEBUG_SQLITE3_BIND_INT(darktable.view_manager->statements.delete_from_selected, 1, imgid);
      sqlite3_step(darktable.view_manager->statements.delete_from_selected);
    }
  }
  else if(value)
  {
    /* Select bit is unset and should be set; add it */
    
    /* clear and reset statement */ 
    DT_DEBUG_SQLITE3_CLEAR_BINDINGS(darktable.view_manager->statements.make_selected);
    DT_DEBUG_SQLITE3_RESET(darktable.view_manager->statements.make_selected);
    
    /* setup statement and execute */  
    DT_DEBUG_SQLITE3_BIND_INT(darktable.view_manager->statements.make_selected, 1, imgid);
    sqlite3_step(darktable.view_manager->statements.make_selected);
  }
 
}

/**
 * \brief Toggle the selection bit in the database for the specified image
 * \param[in] imgid The image id
 */
void dt_view_toggle_selection(int imgid)
{

  /* clear and reset statement */
  DT_DEBUG_SQLITE3_CLEAR_BINDINGS(darktable.view_manager->statements.is_selected);
  DT_DEBUG_SQLITE3_RESET(darktable.view_manager->statements.is_selected);

  /* setup statement and iterate over rows */
  DT_DEBUG_SQLITE3_BIND_INT(darktable.view_manager->statements.is_selected, 1, imgid);
  if(sqlite3_step(darktable.view_manager->statements.is_selected) == SQLITE_ROW)
  {
    /* clear and reset statement */
    DT_DEBUG_SQLITE3_CLEAR_BINDINGS(darktable.view_manager->statements.delete_from_selected);
    DT_DEBUG_SQLITE3_RESET(darktable.view_manager->statements.delete_from_selected);

    /* setup statement and execute */
    DT_DEBUG_SQLITE3_BIND_INT(darktable.view_manager->statements.delete_from_selected, 1, imgid);
    sqlite3_step(darktable.view_manager->statements.delete_from_selected);
  }
  else
  {
    /* clear and reset statement */
    DT_DEBUG_SQLITE3_CLEAR_BINDINGS(darktable.view_manager->statements.make_selected);
    DT_DEBUG_SQLITE3_RESET(darktable.view_manager->statements.make_selected);

    /* setup statement and execute */
    DT_DEBUG_SQLITE3_BIND_INT(darktable.view_manager->statements.make_selected, 1, imgid);
    sqlite3_step(darktable.view_manager->statements.make_selected);
  }
}

/**
 * \brief Reset filter back to "all images"
 */
void dt_view_filter_reset_to_show_all(const dt_view_manager_t *vm)
{
    if (vm->proxy.filter.module && vm->proxy.filter.reset_filter)
        vm->proxy.filter.reset_filter(vm->proxy.filter.module);
}

void dt_view_filmstrip_scroll_to_image(dt_view_manager_t *vm, const int imgid, gboolean activate )
{
  //g_return_if_fail(vm->proxy.filmstrip.module!=NULL); // This can happend here for debugging
  //g_return_if_fail(vm->proxy.filmstrip.scroll_to_image!=NULL);

  if(vm->proxy.filmstrip.module && vm->proxy.filmstrip.scroll_to_image)
    vm->proxy.filmstrip.scroll_to_image(vm->proxy.filmstrip.module, imgid, activate);
}

int32_t dt_view_filmstrip_get_activated_imgid(dt_view_manager_t *vm)
{
  //g_return_val_if_fail(vm->proxy.filmstrip.module!=NULL, 0); // This can happend here for debugging
  //g_return_val_if_fail(vm->proxy.filmstrip.activated_image!=NULL, 0);

  if(vm->proxy.filmstrip.module && vm->proxy.filmstrip.activated_image)
    return vm->proxy.filmstrip.activated_image(vm->proxy.filmstrip.module);

  return 0;
}

void dt_view_filmstrip_set_active_image(dt_view_manager_t *vm,int iid)
{
  /* First off clear all selected images... */
  DT_DEBUG_SQLITE3_EXEC(dt_database_get(darktable.db), "delete from selected_images", NULL, NULL, NULL);

  /* clear and reset statement */
  DT_DEBUG_SQLITE3_CLEAR_BINDINGS(darktable.view_manager->statements.make_selected);
  DT_DEBUG_SQLITE3_RESET(darktable.view_manager->statements.make_selected);

  /* setup statement and execute */
  DT_DEBUG_SQLITE3_BIND_INT(darktable.view_manager->statements.make_selected, 1, iid);
  sqlite3_step(darktable.view_manager->statements.make_selected);

  dt_view_filmstrip_scroll_to_image(vm, iid, TRUE);
}

void dt_view_filmstrip_prefetch()
{
  const gchar *qin = dt_collection_get_query (darktable.collection);
  if(!qin) return;

  char query[1024];
  int offset = 0;
  if(qin)
  {
    int imgid = -1;
    sqlite3_stmt *stmt;
    DT_DEBUG_SQLITE3_PREPARE_V2(dt_database_get(darktable.db), "select imgid from selected_images", -1, &stmt, NULL);
    if(sqlite3_step(stmt) == SQLITE_ROW)
      imgid = sqlite3_column_int(stmt, 0);
    sqlite3_finalize(stmt);

    snprintf(query, 1024, "select rowid from (%s) where id=?3", qin);
    DT_DEBUG_SQLITE3_PREPARE_V2(dt_database_get(darktable.db), query, -1, &stmt, NULL);
    DT_DEBUG_SQLITE3_BIND_INT(stmt, 1,  0);
    DT_DEBUG_SQLITE3_BIND_INT(stmt, 2, -1);
    DT_DEBUG_SQLITE3_BIND_INT(stmt, 3, imgid);
    if(sqlite3_step(stmt) == SQLITE_ROW)
      offset = sqlite3_column_int(stmt, 0) - 1;
    sqlite3_finalize(stmt);
  }

  sqlite3_stmt *stmt;
  DT_DEBUG_SQLITE3_PREPARE_V2(dt_database_get(darktable.db), qin, -1, &stmt, NULL);
  // only get one more image:
  DT_DEBUG_SQLITE3_BIND_INT(stmt, 1, offset+1);
  DT_DEBUG_SQLITE3_BIND_INT(stmt, 2, offset+2);
  if(sqlite3_step(stmt) == SQLITE_ROW)
  {
    const uint32_t prefetchid = sqlite3_column_int(stmt, 0);
    // dt_control_log("prefetching image %u", prefetchid);
    dt_mipmap_cache_read_get(darktable.mipmap_cache, NULL, prefetchid, DT_MIPMAP_FULL, DT_MIPMAP_PREFETCH);
  }
  sqlite3_finalize(stmt);
}

void dt_view_manager_view_toolbox_add(dt_view_manager_t *vm,GtkWidget *tool)
{
  if (vm->proxy.view_toolbox.module)
    vm->proxy.view_toolbox.add(vm->proxy.view_toolbox.module,tool);
}

void dt_view_manager_module_toolbox_add(dt_view_manager_t *vm,GtkWidget *tool)
{
  if (vm->proxy.module_toolbox.module)
    vm->proxy.module_toolbox.add(vm->proxy.module_toolbox.module,tool);
}

void dt_view_lighttable_set_zoom(dt_view_manager_t *vm, gint zoom)
{
  if (vm->proxy.lighttable.module)
    vm->proxy.lighttable.set_zoom(vm->proxy.lighttable.module, zoom);
}

<<<<<<< HEAD
=======
void dt_view_collection_update(const dt_view_manager_t *vm)
{
  if (vm->proxy.module_collect.module)
    vm->proxy.module_collect.update(vm->proxy.module_collect.module);
}

int32_t dt_view_tethering_get_film_id(const dt_view_manager_t *vm)
{
  if (vm->proxy.tethering.view)
    return vm->proxy.tethering.get_film_id(vm->proxy.tethering.view);

  return -1;
}

int32_t dt_view_tethering_get_selected_imgid(const dt_view_manager_t *vm)
{
  if (vm->proxy.tethering.view)
    return vm->proxy.tethering.get_selected_imgid(vm->proxy.tethering.view);

  return -1;
}


const char *dt_view_tethering_get_session_path(const dt_view_manager_t *vm)
{
  if (vm->proxy.tethering.view)
    return vm->proxy.tethering.get_session_path(vm->proxy.tethering.view);
  return NULL;
}

const char *dt_view_tethering_get_session_filename(const dt_view_manager_t *vm, const char *filename)
{
  if (vm->proxy.tethering.view)
    return vm->proxy.tethering.get_session_filename(vm->proxy.tethering.view, filename);
  return NULL;
}

void dt_view_tethering_set_job_code(const dt_view_manager_t *vm, const char *name)
{
  if (vm->proxy.tethering.view)
    vm->proxy.tethering.set_job_code(vm->proxy.tethering.view, name);
}

const char *dt_view_tethering_get_job_code(const dt_view_manager_t *vm)
{
  if (vm->proxy.tethering.view)
    return vm->proxy.tethering.get_job_code(vm->proxy.tethering.view);
  return NULL;
}

// modelines: These editor modelines have been set for all relevant files by tools/update_modelines.sh
// vim: shiftwidth=2 expandtab tabstop=2 cindent
>>>>>>> fc8998b9
// kate: tab-indents: off; indent-width 2; replace-tabs on; indent-mode cstyle; remove-trailing-space on;<|MERGE_RESOLUTION|>--- conflicted
+++ resolved
@@ -638,14 +638,8 @@
     first_time = 0;
   }
   cairo_save (cr);
-<<<<<<< HEAD
-  const int32_t imgid = img ? img->id : index; // in case of locked image, use id to draw basic stuff.
-  float bgcol = 0.4, fontcol = 0.5, bordercol = 0.1, outlinecol = 0.2;
+  float bgcol = 0.4, fontcol = 0.425, bordercol = 0.1, outlinecol = 0.2;
   int selected = 0, altered = 0, imgsel, is_grouped = 0;
-=======
-  float bgcol = 0.4, fontcol = 0.425, bordercol = 0.1, outlinecol = 0.2;
-  int selected = 0, altered = 0, imgsel;
->>>>>>> fc8998b9
   DT_CTL_GET_GLOBAL(imgsel, lib_image_mouse_over_id);
   // if(img->flags & DT_IMAGE_SELECTED) selected = 1;
 
@@ -670,7 +664,8 @@
   /* lets check if imgid has history */
   if(sqlite3_step(darktable.view_manager->statements.have_history) == SQLITE_ROW) 
     altered = 1;
-<<<<<<< HEAD
+
+  const dt_image_t *img = dt_image_cache_read_testget(darktable.image_cache, imgid);
 
   /* lets check if imgid is in a group */
   if(sqlite3_step(darktable.view_manager->statements.get_grouped) == SQLITE_ROW)
@@ -678,10 +673,6 @@
   else if(img && darktable.gui->expanded_group_id == img->group_id)
     darktable.gui->expanded_group_id = -1;
 
-=======
-  
-  const dt_image_t *img = dt_image_cache_read_testget(darktable.image_cache, imgid);
->>>>>>> fc8998b9
   if(selected == 1)
   {
     outlinecol = 0.4;
@@ -1198,8 +1189,6 @@
     vm->proxy.lighttable.set_zoom(vm->proxy.lighttable.module, zoom);
 }
 
-<<<<<<< HEAD
-=======
 void dt_view_collection_update(const dt_view_manager_t *vm)
 {
   if (vm->proxy.module_collect.module)
@@ -1252,5 +1241,4 @@
 
 // modelines: These editor modelines have been set for all relevant files by tools/update_modelines.sh
 // vim: shiftwidth=2 expandtab tabstop=2 cindent
->>>>>>> fc8998b9
 // kate: tab-indents: off; indent-width 2; replace-tabs on; indent-mode cstyle; remove-trailing-space on;